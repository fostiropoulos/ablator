--- conflicted
+++ resolved
@@ -68,11 +68,7 @@
     Class for handling display for terminal and notebook.
 
     Attributes
-<<<<<<< HEAD
-    ---------
-=======
     ----------
->>>>>>> 5d97fbe0
     _curses : curses
         curses object
     stdscr :  curses.initscr()
