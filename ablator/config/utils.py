import ast
import copy
import hashlib
import json
import typing as ty
from collections import abc
from functools import reduce


def flatten_nested_dict(
    dict_: dict, expand_list: bool = True, seperator: str = "."
) -> dict[str, ty.Any]:
    """
    Flattens a nested dictionary, expanding lists and tuples if specified.

    Parameters
    ----------
    dict_ : dict
        The input dictionary to be flattened.
    expand_list : bool
        Whether to expand lists and tuples in the dictionary, by default ``True``.
    seperator : str
        The separator used for joining the keys, by default ``"."``.

    Returns
    -------
    dict[str, ty.Any]
        The flattened dictionary.

    Examples
    --------
    >>> nested_dict = {"a": {"b": 1, "c": {"d": 2}}, "e": [3, 4]}
    >>> flatten_nested_dict(nested_dict)
    {'a.b': 1, 'a.c.d': 2, 'e.0': 3, 'e.1': 4}
    """
    flatten_dict = copy.deepcopy(dict_)
    for k, v in dict_.items():
        _gen: ty.Optional[abc.Iterable] = None
        if isinstance(v, dict):
            _gen = v.items()

        if isinstance(v, (list, tuple)) and expand_list:
            _gen = enumerate(v)

        if _gen is not None:
            del flatten_dict[k]
            for _k, _v in _gen:
                flatten_dict[f"{k}{seperator}{_k}"] = _v

    if len(flatten_dict) != len(dict_):
        return flatten_nested_dict(flatten_dict, expand_list, seperator)
    return flatten_dict


def dict_hash(
    *dictionaries: list[dict[str, ty.Any]] | dict[str, ty.Any], hash_len: int = 4
) -> str:
    """
    Calculates the MD5 hash of one or more dictionaries.

    Parameters
    ----------
    *dictionaries : list[dict[str, ty.Any]] | dict[str, ty.Any]
        One or more dictionaries to calculate the hash for.
    hash_len : int
<<<<<<< HEAD
        The length of the hash to return, by default = 4.
=======
        The length of the hash to return, by default ``4``.
>>>>>>> 5d97fbe0

    Returns
    -------
    str
        The MD5 hash of the dictionaries.

    Examples
    --------
    >>> dict1 = {"a": 1, "b": 2}
    >>> dict2 = {"c": 3, "d": 4}
    >>> dict_hash(dict1, dict2)
    '6d75e6'
    """
    concat_dictionaries = [
        copy.deepcopy(_) if isinstance(_, dict) else copy.deepcopy(_).__dict__
        for _ in dictionaries
    ]
    dictionary = reduce(lambda a, b: {**a, **b}, concat_dictionaries)
    dhash = hashlib.md5()
    # We need to sort arguments so {'a': 1, 'b': 2} is
    # the same as {'b': 2, 'a': 1}
    dictionary = flatten_nested_dict(dictionary)
    _dict = {}
    for k, v in dictionary.items():
        if not isinstance(v, (bool, str, int, float, type(None))):
            v = getattr(v, "__name__", str(v))
        _dict[k] = v

    encoded = json.dumps(_dict, sort_keys=True).encode()
    dhash.update(encoded)
    return dhash.hexdigest()[:hash_len]


# pylint: disable=bare-except
# flake8: noqa: E722
def _parse_fn_repr(val, fn_name):
    try:
        kwargs = getattr(val, fn_name)
        if isinstance(kwargs, abc.Callable):
            type(val)(**kwargs())
            assert getattr(type(val)(**kwargs()), fn_name)() == kwargs()
            return kwargs()
        assert getattr(type(val)(**kwargs), fn_name) == kwargs
        return kwargs
    except:
        return None


def _parse_ast_repr(str_repr):
    parsed = ast.parse(str_repr, mode="eval")

    # Extract the function call node from the AST
    func_call_node = parsed.body

    # Ensure that the node is actually a function call
    if not isinstance(func_call_node, ast.Call):
        raise ValueError("Input is not a valid function call")

    # Extract the arguments from the function call node
    args = tuple(ast.literal_eval(arg) for arg in func_call_node.args)
    kwargs = {
        str(arg.arg): ast.literal_eval(arg.value) for arg in func_call_node.keywords
    }
    return args, kwargs


# pylint: disable=bare-except,unnecessary-dunder-call
# flake8: noqa: E722
def parse_repr_to_kwargs(
    obj: ty.Any,
) -> tuple[tuple, dict[str, int | float | str | bool | None]]:
    """
    parse a string or dictionary representation to obtain the initialization arguments
    of the same object. It first attempts to do that via user-implemented `to_dict`,
    `as_dict` and `__dict__` methods and when it fails it results to evaluating the
    string representation e.g. `eval(str(obj))`. If all fails... it raises an error.

    NOTE the object `obj` must have the equality operator implemented `__eq__`, ideally
    a user implemented `to_dict`.

    Parameters
    ----------
    obj : ty.Any
        The object to deconstruct.

    Returns
    -------
    tuple[tuple, dict[str, int | float | str | bool | None]]
        a tuple of (args, kwargs) to reconstruct `obj` from above.

    Raises
    ------
    RuntimeError
        is raised when it is unable to obtain a representation that can
        reconstruct the original object. The reconstruction is evaluated by
        the equality operator.
    """
    for fn_name in ("to_dict", "as_dict", "__dict__"):
        if (kwargs := _parse_fn_repr(obj, fn_name)) is not None:
            return (), kwargs

    try:
        str_repr = obj.__repr__()
    except:
        str_repr = str(obj)
    try:
        args, kwargs = _parse_ast_repr(str_repr)
        _kwargs = copy.deepcopy(kwargs)
        _args = copy.deepcopy(args)
        _args, _kwargs = _parse_ast_repr(type(obj)(*_args, **_kwargs).__repr__())
        assert args == _args and kwargs == _kwargs
        return args, kwargs
    except:
        pass
    raise RuntimeError(
        f"Could not parse {type(obj)} from its representation `{str_repr}`. Please make sure that one of "
        "`to_dict`, `as_dict`, `__dict__`, `__repr__`  is correctly implemented (evaluated in the same order)"
        " and the object can be reconstructed e.g. `eval(value.__repr__())==value` or "
        "`type(value)(**value.to_dict())==value`"
    )<|MERGE_RESOLUTION|>--- conflicted
+++ resolved
@@ -63,11 +63,7 @@
     *dictionaries : list[dict[str, ty.Any]] | dict[str, ty.Any]
         One or more dictionaries to calculate the hash for.
     hash_len : int
-<<<<<<< HEAD
-        The length of the hash to return, by default = 4.
-=======
         The length of the hash to return, by default ``4``.
->>>>>>> 5d97fbe0
 
     Returns
     -------
