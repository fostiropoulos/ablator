--- conflicted
+++ resolved
@@ -62,13 +62,8 @@
     ... )
 
     - We now define the run config for prototype training, which is the last configuration step.
-<<<<<<< HEAD
-    Refer to :ref:`Configurations for single model experiments <run_config>` and
-    :ref:`Configurations for parallel models experiments <parallel_config>` for more details on running configs.
-=======
       Refer to :ref:`Configurations for single model experiments <run_config>` and
       :ref:`Configurations for parallel models experiments <parallel_config>` for more details on running configs.
->>>>>>> 5d97fbe0
 
     >>> run_config = RunConfig(
     ...     train_config=my_train_config,
@@ -183,6 +178,40 @@
     optim_metric_name: Stateless[Optional[str]]
         The name of the metric to be optimized.
 
+    Examples
+    --------
+    There are several steps before defining a run config, let's go through them one by one:
+
+    - Define training config:
+
+    >>> my_optimizer_config = OptimizerConfig("sgd", {"lr": 0.5, "weight_decay": 0.5})
+    >>> my_scheduler_config = SchedulerConfig("step", arguments={"step_size": 1, "gamma": 0.99})
+    >>> train_config = TrainConfig(
+    ...     dataset="[Dataset Name]",
+    ...     batch_size=32,
+    ...     epochs=10,
+    ...     optimizer_config = my_optimizer_config,
+    ...     scheduler_config = my_scheduler_config,
+    ...     rand_weights_init = True
+    ... )
+
+    - Define model config, here we use default one with no custom hyperparameters (sometimes you would
+      want to customize the model config to run HPO on your model's hyperparameters in the parallel experiments
+      with ```ParallelTrainer```, which requires ```ParallelConfig``` instead of ```RunConfig```):
+
+    >>> model_config = ModelConfig()
+
+    - Lastly, we will create the run config, which has train config and model config as parameters:
+
+    >>> run_config = RunConfig(
+    ...     train_config=train_config,
+    ...     model_config=model_config,
+    ...     metrics_n_batches = 800,
+    ...     experiment_dir = "/tmp/experiments",
+    ...     device="cpu",
+    ...     amp=False,
+    ...     random_seed = 42
+    ... )
     """
 
     # location to store experiment artifacts
