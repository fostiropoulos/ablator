--- conflicted
+++ resolved
@@ -458,11 +458,7 @@
     args_kwargs : dict | object
         The positional and keyword arguments or object to parse with the given type
     debug : bool, optional
-<<<<<<< HEAD
-        Whether to load the configuration in debug mode, and ignore discrepancies/errors, by default ``False``
-=======
         Whether to load the configuration in debug mode, and ignore discrepancies/errors, by default ``False``.
->>>>>>> 5d97fbe0
 
     Returns
     -------
@@ -523,11 +519,7 @@
     name : str | None
         The name of the value, by default ``None``.
     debug : bool, optional
-<<<<<<< HEAD
-        Whether to load the configuration in debug mode, and ignore discrepencies / errors, by default ``False``
-=======
         Whether to load the configuration in debug mode, and ignore discrepencies / errors, by default ``False``.
->>>>>>> 5d97fbe0
 
     Returns
     -------
@@ -615,11 +607,7 @@
     Examples
     --------
     The below example defines a model config that has stateful embedding dimensions, which means that in
-<<<<<<< HEAD
-    every experiment, the embedding dimension must be the same (and will be 100).
-=======
     every experiment, the embedding dimension must be the same.
->>>>>>> 5d97fbe0
 
     >>> @configclass
     >>> class MyModelConfig(ModelConfig):
@@ -627,38 +615,17 @@
     >>> model_config = MyModelConfig(embed_dim=100)  # Must provide values for ``embed_dim`` before launching experiment
 
     .. note::
-<<<<<<< HEAD
-        - In contrary to ``Derived``, when initializing config objects (aka before launching the experiment),
-        you have to assign values to their stateful attributes.
-        - Stateful is only applied in the context of experiments. So a stateful attribute must be
-        the same between different run of the same experiment configurations. However, within each experiment,
-        a search space on stateful attributes can be defined to run HPO on them.
-=======
         - In contrary to ``Derived``, when initializing config objects (aka before launching the experiment
           ``trainer.launch()``), you have to assign values to their stateful attributes.
         - Stateful is only applied in the context of experiments. So a stateful attribute must be
           the same between different runs of the same experiment configurations. However, within each experiment,
           a search space on stateful attributes can be defined to run HPO on them.
->>>>>>> 5d97fbe0
 
     """
 
 
 class Derived(ty.Generic[T]):
     """
-<<<<<<< HEAD
-    This type is for attributes that are derived during the experiment (after launching the experiment).
-    To make an attribute derived, wrap ``Derived`` around its type definition, e.g ``Derived[List[int]]``,
-    ``Derived[str]``.
-
-    Examples
-    --------
-    For example, you want to test how different pretrained word embeddings (e.g word2vec 100d, word2vec 300d) affect the
-    performance of a classification model, and you will use ablator to run ablation study on
-    the effect of word embeddings. Plus, the classification model architecture depends on the size
-    of the embedding length of each pretrained set of word embeddings. In this case, the model architecture
-    is derived from the pretrained word embeddings. So you can define a model config class as follows:
-=======
     ``Derived`` is used for attributes that are derived during the experiment (after launching the experiment
     ``trainer.launch()``). To make an attribute derived, wrap ``Derived`` around its type definition, e.g
     ``Derived[List[int]]``, ``Derived[str]``.
@@ -670,7 +637,6 @@
     the effect of word embeddings. Plus, the classification model architecture depends on the size
     of the embedding length of each pre-trained set of word embeddings. In this case, the model architecture
     is derived from the pre-trained word embeddings. So you can define a model config class as follows:
->>>>>>> 5d97fbe0
 
     >>> @configclass
     >>> class MyModelConfig(ModelConfig):
@@ -683,13 +649,8 @@
     >>>         super().__init__()
     >>>         self.embed_dim = config.embed_dim
 
-<<<<<<< HEAD
-    Finally, ``config_parser`` is used to set the value of Derived attribute ``embed_dim``
-    based on the pretrained word embeddings:
-=======
     Finally, ``config_parser`` is used to set the value of the ``Derived`` attribute ``embed_dim``
     based on the pre-trained word embeddings:
->>>>>>> 5d97fbe0
 
     >>> class MyLMWrapper(ModelWrapper):
     >>>     def config_parser(self, run_config: RunConfig):
