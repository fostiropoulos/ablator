--- conflicted
+++ resolved
@@ -99,10 +99,10 @@
     """
 
     This class is the building block for all configuration objects within ablator. It serves as the base class for
-    configurations such as ``ModelConfig``, ``TrainConfig``, ``OptimizerConfig``, and more. Together with ``@configclass``,
-    it allows for the creation of config classes of customized attributes without the need to define a constructor.
-    ``ConfigBase`` and ``@configclass`` take care of the initialization and parsing of the attributes. The example
-    section below shows this in more detail.
+    configurations such as ``ModelConfig``, ``TrainConfig``, ``OptimizerConfig``, and more. Together with
+    ``@configclass``, it allows for the creation of config classes of customized attributes without the need to
+    define a constructor. ``ConfigBase`` and ``@configclass`` take care of the initialization and parsing of the
+    attributes. The example section below shows this in more detail.
 
     In summary, to customize configurations for specific needs, you can create your own configuration class by
     inheriting it from ``ConfigBase``. It's essential to annotate it with ``@configclass``. In the tutorial
@@ -111,38 +111,16 @@
     ablation study on various optimizers and schedulers. You can refer to this tutorial for a realistic example of
     how to create your custom configuration class.
 
-<<<<<<< HEAD
-    To customize configurations for specific needs, you can create your own configuration class by
-    inheriting from ``ConfigBase``. It's essential to annotate it with ``@configclass``. For instance, in the tutorial
-    `Search space for different types of optimizers and scheduler <./notebooks/Searchspace-for-diff-optimizers.ipynb>`_,
-    a custom optimizer config class is created to enable ablation study on various optimizers and schedulers.
-    You can refer to this tutorial for an example of how to create your custom configuration class.
-
-    Examples
-    --------
-
-    >>> @configclass
-    >>> class MyCustomConfig(ConfigBase):
-    ...     attr1: int = 1
-    ...     attr2: Tuple[str, int, str]
-=======
     .. note::
         One key takeaway is that when initializing a config object, you can look into the list of attributes defined
         in the config class to see what arguments you can pass.
->>>>>>> 5d97fbe0
 
     Parameters
     ----------
     *args : Any
-<<<<<<< HEAD
-        Positional arguments.
-    debug : bool, optional
-        Whether to load the configuration in debug mode, and ignore discrepancies/errors, by default ``False``
-=======
         This argument is just for disabling passing by positional arguments.
     debug : bool, optional
         Whether to load the configuration in debug mode and ignore discrepancies/errors, by default ``False``.
->>>>>>> 5d97fbe0
     **kwargs : Any
         Keyword arguments. Possible arguments are from the annotations of the configuration class. You can look into the
         Examples section for more details.
@@ -337,14 +315,9 @@
         ----------
         path : Union[Path, str]
             The path to the configuration file.
-<<<<<<< HEAD
-        debug : bool, optional, default=False
-            Whether to load the configuration in debug mode, and ignore discrepancies/errors.
-=======
         debug : bool, optional
             Whether to load the configuration in debug mode, and ignore discrepancies/errors,
             by default ``False``.
->>>>>>> 5d97fbe0
 
         Returns
         -------
@@ -459,15 +432,9 @@
         annotations : dict[str, Annotation]
             A dictionary of annotations.
         ignore_stateless : bool
-<<<<<<< HEAD
-            Whether to ignore stateless values. By default = False
-        flatten : bool
-            Whether to flatten nested dictionaries. By default = False
-=======
             Whether to ignore stateless values, by default ``False``.
         flatten : bool
             Whether to flatten nested dictionaries, by default ``False``.
->>>>>>> 5d97fbe0
 
         Returns
         -------
@@ -538,11 +505,7 @@
         config : ConfigBase
             The configuration object to compare.
         ignore_stateless : bool
-<<<<<<< HEAD
-            Whether to ignore stateless values. By default ``False``.
-=======
             Whether to ignore stateless values, by default ``False``.
->>>>>>> 5d97fbe0
 
         Returns
         -------
@@ -568,11 +531,7 @@
         config : ConfigBase
             The configuration object to compare.
         ignore_stateless : bool
-<<<<<<< HEAD
-            Whether to ignore stateless values. By default ``False``
-=======
             Whether to ignore stateless values, by default ``False``
->>>>>>> 5d97fbe0
 
         Returns
         -------
@@ -641,11 +600,7 @@
         Parameters
         ----------
         ignore_stateless : bool
-<<<<<<< HEAD
-            Whether to ignore stateless values. By default ``False``
-=======
             Whether to ignore stateless values, by default ``False``.
->>>>>>> 5d97fbe0
 
         Returns
         -------
@@ -676,11 +631,7 @@
         Parameters
         ----------
         ignore_stateless : bool
-<<<<<<< HEAD
-            Whether to ignore stateless values. by default ``False``
-=======
-            Whether to ignore stateless values. by default ``False``.
->>>>>>> 5d97fbe0
+            Whether to ignore stateless values, by default ``False``.
 
         Returns
         -------
