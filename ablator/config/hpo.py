import typing as ty
from copy import deepcopy

from ablator.config.main import ConfigBase, configclass
from ablator.config.types import Annotation, Enum, List, Optional, Self, Tuple, Type


class SubConfiguration:
    """
<<<<<<< HEAD
    SubConfiguration for a searchSpace.
=======
    Subconfiguration for a ``SearchSpace``. As the name suggests, its arguments typically
    correspond to the attributes of the main config classs that we're creating ``SearchSpace``
    for. For example, if the main config class is ``OptimizerConfig``, keys to the
    ``sub_configuration`` object should be ``name``, and ``arguments``. Refer to the example
    for more details on how to use it.
>>>>>>> 5d97fbe0

    Attributes
    ----------
    arguments: dict[str, ty.Any]
        arguments for the subconfigurations.

    Parameters
    ----------
<<<<<<< HEAD
    TODO{hiue}
=======
    **kwargs: ty.Any
        Keyword arguments for the subconfiguration, which typically correspond to the attributes of
        the main config classs that we're creating ``SearchSpace`` for. You can also create extra search
        spaces for any of the arguments.

    Examples
    --------
    The below example defines optimizer config as a search space of 2 subspaces: an SGD optimizer and an adam
    optimizer with a learning rate coming from a search space.

    >>> search_space = {
    ...     "train_config.optimizer_config": SearchSpace(
    ...         subspaces=[
    ...             {"sub_configuration": {"name": "sgd", "arguments": {"lr": 0.1}}},
    ...             {"sub_configuration": {
    ...                 "name": "adam",
    ...                 "arguments": {
    ...                     "lr": {"value_range": (0, 1), "value_type": "float"},
    ...                     "weight_decay": 0.9,
    ...                 },
    ...             }}
    ...         ]
    ...     )
    ... }

    Note that the keys for ``"sub_configuration"`` comes from the constructor arguments of the
    ``optimizer_config`` class, which in ablator is ``OptimizerConfig``, which are ``"name"``
    and ``"arguments"``.
>>>>>>> 5d97fbe0

    """

    def __init__(self, **kwargs: ty.Any) -> None:
        _search_space_annotations = list(SearchSpace.__annotations__.keys())

        def _parse_value(v):
            if isinstance(v, dict) and any(_k in v for _k in _search_space_annotations):
                return SearchSpace(**v)
            if isinstance(v, dict):
                return {k: _parse_value(v[k]) for k in v}
            return v

        self.arguments: dict[str, ty.Any] = _parse_value(kwargs)

    def __getitem__(self, item: str) -> ty.Any:
        return self.arguments[item]

    @property
    def __dict__(self):
        def _parse_nested_value(val: ty.Any) -> dict:
            if issubclass(type(val), Type):
                return _parse_nested_value(val.__dict__)
            if issubclass(type(val), ConfigBase):
                return _parse_nested_value(
                    val.make_dict(
                        val.annotations, ignore_stateless=False, flatten=False
                    )
                )
            if isinstance(val, dict):
                return {k: _parse_nested_value(v) for k, v in val.items()}

            return val

        return {k: _parse_nested_value(v) for k, v in self.arguments.items()}

    def __copy__(self):
        cls = self.__class__
        result = cls.__new__(cls)
        result.arguments = self.arguments
        return result

    def __deepcopy__(self, memo):
        cls = self.__class__
        result = cls.__new__(cls)
        memo[id(self)] = result
        setattr(result, "arguments", {})

        for k, v in self.arguments.items():
            result.arguments[k] = deepcopy(v, memo)
        return result

    def contains(self, value: dict[str, ty.Any]) -> bool:
        def _contains_value(arguments: dict[str, ty.Any], v: dict[str, ty.Any]) -> bool:
            if isinstance(arguments, SearchSpace):
                return arguments.contains(v)
            if isinstance(v, dict) and not isinstance(arguments, dict):
                return False
            if isinstance(v, dict):
                return all(
                    _contains_value(arguments[k], v[k]) if k in arguments else False
                    for k in v
                )
            return v == arguments

        return _contains_value(arguments=self.arguments, v=value)


class FieldType(Enum):
    """
    Type of search space.
    """

    discrete = "int"
    continuous = "float"


@configclass
class SearchSpace(ConfigBase):
    """
    Search space configuration, required in ``ParallelConfig``, is used to define the
    search space for a hyperparameter. Its constructor takes as input keyword arguments
    that correspond to parameters defined in the Parameters section.

    Parameters
    ----------
    *args : ty.Any
        This argument is just for disabling passing by positional arguments.
    **kwargs : ty.Any
        Keyword arguments to be passed. These arguments are:

        - ``value_range`` : ``Optional[Tuple[str, str]]`` - value range of the parameter,

        - ``categorical_values`` : ``Optional[List[str]]`` - categorical values for the parameter,

        - ``subspaces`` : ``Optional[List[Self]]`` - A list of search spaces,

        - ``sub_configuration``: ``Optional[SubConfiguration]`` - Subconfiguration for a ``SearchSpace``,

        - ``value_type`` : ``FieldType`` - value type of the parameter's values (continuous or discrete),
          by default ``FieldType.continuous``,

        - ``n_bins`` : ``Optional[int]`` - Total bins for grid sampling, optional,

        - ``log`` : ``bool`` - To log, by default ``False``.

    Attributes
    ----------
    value_range: Optional[Tuple[str, str]]
        Value range of the parameter.
    categorical_values: Optional[List[str]]
        Categorical values for the parameter.
    subspaces: Optional[List[Self]]
        A list of search spaces.
    sub_configuration: Optional[SubConfiguration]
        Subconfiguration for a ``SearchSpace``.
    value_type: FieldType = FieldType.continuous
        Value type of the parameter's values (continuous or discrete).
    n_bins: Optional[int]
        Total bins for grid sampling.
    log: bool
        To log, by default ``False``.

    Parameters
    ----------
    TODO{hieu}

    Attributes
    ----------
    value_range: Optional[Tuple[str, str]]
        value range of the parameter.
    categorical_values: Optional[List[str]]
        categorical values for the parameter.
    subspaces: Optional[List[Self]]
        Nested SearchSpace, optional
    sub_configuration: Optional[SubConfiguration]
    value_type: FieldType = FieldType.continuous
        value type of the parameter's values (continous or discrete).
    n_bins: Optional[int]
        Total bins for grid sampling, optional
    log: bool
        To log. by default, False.

    Examples
    --------

    In ablator, search space is defined for parallel ablation studies. For example, we want to
    run an ablation study on the model's hidden size and activation function:

    - Given the following model configuration:

    >>> @configclass
    >>> class CustomModelConfig(ModelConfig):
    >>>     hidden_size: int
    >>>     activation: str
    >>> my_model_config = CustomModelConfig(hidden_size=100, activation="relu")

    - The search space, which will be passed to ``ParallelConfig`` as a dictionary (notice how the
      key is expressed as ``model_config.<model-hyperparameter>``), should look like this:

    >>> search_space = {
    ...     "model_config.hidden_size": SearchSpace(value_range = [32, 64], value_type = 'int'),
    ...     "model_config.activation": SearchSpace(categorical_values = ["relu", "elu", "leakyRelu"])
    ... }

    """

    value_range: Optional[Tuple[str, str]]
    categorical_values: Optional[List[str]]
    subspaces: Optional[List[Self]]
    sub_configuration: Optional[SubConfiguration]
    value_type: Optional[FieldType]
    n_bins: Optional[int]
    log: bool = False

    def __init__(self, *args: ty.Any, **kwargs: ty.Any) -> None:
        super().__init__(*args, **kwargs)
        nan_values = sum(
            [
                self.value_range is not None,
                self.categorical_values is not None,
                self.subspaces is not None,
                self.sub_configuration is not None,
            ]
        )
        assert nan_values == 1, (
            "Must specify only one of 'value_range', 'subspaces', "
            "'categorical_values' and / or 'sub_configurations' for SearchSpace."
        )
        if self.value_range is not None:
            assert (
                self.value_type is not None
            ), "`value_type` is required for `value_range` of SearchSpace"
        else:
            assert (
                self.value_type is None
            ), "Can not specify `value_type` without `value_range`."
        if self.n_bins is not None:
            assert (
                self.value_range is not None or self.categorical_values is not None
            ), "Can not specify `n_bins` without `value_range` or `categorical_values`."

    def parsed_value_range(self) -> tuple[int, int] | tuple[float, float]:
        """
<<<<<<< HEAD
        Returns
        -------
        tuple[int, int] | tuple[float, float]
            tuple representing range of SearchSpace's value_range
=======
        Extract the lower and upper bound in the search space, values are cast to ``int`` or ``float``.

        Returns
        -------
        tuple[int, int] | tuple[float, float]
            tuple representing the range of SearchSpace's ``value_range``.
>>>>>>> 5d97fbe0

        Examples
        --------
        >>> ss = SearchSpace(value_range=[0.05, 0.1], value_type="float")
        >>> range = ss.parsed_value_range()
        >>> range
        (0.05, 0.1)
        """
        assert self.value_range is not None
        assert self.value_type is not None
        fn = int if self.value_type == FieldType.discrete else float

        low_str, high_str = self.value_range
        low = fn(low_str)
        high = fn(high_str)
        assert min(low, high) == low, "`value_range` must be in the format of (min,max)"
        return low, high

    def make_dict(
        self,
        annotations: dict[str, Annotation],
        ignore_stateless: bool = False,
        flatten: bool = False,
    ) -> dict:
        return_dict = super().make_dict(
            annotations=annotations, ignore_stateless=ignore_stateless, flatten=flatten
        )

        return return_dict

    def make_paths(self) -> list[str]:
        paths = []

        def _traverse_dict(_dict, prefix):
            if not isinstance(_dict, dict):
                paths.append(prefix)

            elif "sub_configuration" not in _dict:
                for k, v in _dict.items():
                    _traverse_dict(v, prefix + [k])

            elif _dict["sub_configuration"] is not None:
                _traverse_dict(_dict["sub_configuration"], prefix)
            elif _dict["subspaces"] is not None:
                for _v in _dict["subspaces"]:
                    _traverse_dict(_v, prefix)
            else:
                paths.append(prefix)

        _traverse_dict(self.to_dict(), [])
        return list({".".join(p) for p in paths})

    def __repr__(self) -> str:
        """
        Returns
        -------
        str
<<<<<<< HEAD
            Searchspace in string format.
=======
            ``Searchspace`` in string format.
>>>>>>> 5d97fbe0

        Raises
        ------
        RuntimeError
<<<<<<< HEAD
            If the Searchspace is invalid or can't be converted to str.
=======
            If the ``Searchspace`` is invalid or can't be converted to str.
>>>>>>> 5d97fbe0
        """
        if self.value_range is not None:
            str_repr = f"SearchSpace(value_range={self.parsed_value_range()}"
            if self.value_type is not None:
                str_repr += f", value_type='{self.value_type.value}'"
            if self.n_bins is not None:
                str_repr += f", n_bins='{self.n_bins}'"
            str_repr += ")"
            return str_repr
        if self.categorical_values is not None:
            return f"SearchSpace(categorical_values={self.categorical_values})"
        if self.subspaces is not None:
            subspaces = ",".join([str(v) for v in self.subspaces])
            str_repr = f"SearchSpace(subspaces=[{subspaces}])"
            return str_repr
        if self.sub_configuration is not None:
            sub_config = self.sub_configuration.arguments
            str_repr = f"SearchSpace(sub_configuration={sub_config})"
            return str_repr
        raise RuntimeError("Poorly initialized `SearchSpace`.")

    def contains(self, value: float | int | str | dict[str, ty.Any]) -> bool:
        """
<<<<<<< HEAD
        Checks whether the value is in the search-space.
=======
        Check whether the value is in the search space.
>>>>>>> 5d97fbe0

        Parameters
        ----------
        value : float | int | str | dict[str, ty.Any]
            value to search

        Returns
        -------
        bool
            whether searchspace contains the value

        Raises
        ------
        ValueError
<<<<<<< HEAD
            For invalid value.
=======
            Raised if ``value`` is not of specified types.
>>>>>>> 5d97fbe0
        """
        if self.value_range is not None and isinstance(value, (int, float, str)):
            min_val, max_val = self.parsed_value_range()
            return float(value) >= min_val and float(value) <= max_val
        if self.value_range is not None:
            raise ValueError(f"Invalid value {value}.")
        if self.categorical_values is not None:
            return str(value) in self.categorical_values
        if self.subspaces is not None:
            return any(s.contains(value) for s in self.subspaces)
        if self.sub_configuration is not None and isinstance(value, dict):
            return self.sub_configuration.contains(value)

        return False<|MERGE_RESOLUTION|>--- conflicted
+++ resolved
@@ -7,15 +7,11 @@
 
 class SubConfiguration:
     """
-<<<<<<< HEAD
-    SubConfiguration for a searchSpace.
-=======
     Subconfiguration for a ``SearchSpace``. As the name suggests, its arguments typically
     correspond to the attributes of the main config classs that we're creating ``SearchSpace``
     for. For example, if the main config class is ``OptimizerConfig``, keys to the
     ``sub_configuration`` object should be ``name``, and ``arguments``. Refer to the example
     for more details on how to use it.
->>>>>>> 5d97fbe0
 
     Attributes
     ----------
@@ -24,9 +20,6 @@
 
     Parameters
     ----------
-<<<<<<< HEAD
-    TODO{hiue}
-=======
     **kwargs: ty.Any
         Keyword arguments for the subconfiguration, which typically correspond to the attributes of
         the main config classs that we're creating ``SearchSpace`` for. You can also create extra search
@@ -55,7 +48,6 @@
     Note that the keys for ``"sub_configuration"`` comes from the constructor arguments of the
     ``optimizer_config`` class, which in ablator is ``OptimizerConfig``, which are ``"name"``
     and ``"arguments"``.
->>>>>>> 5d97fbe0
 
     """
 
@@ -178,26 +170,6 @@
         Total bins for grid sampling.
     log: bool
         To log, by default ``False``.
-
-    Parameters
-    ----------
-    TODO{hieu}
-
-    Attributes
-    ----------
-    value_range: Optional[Tuple[str, str]]
-        value range of the parameter.
-    categorical_values: Optional[List[str]]
-        categorical values for the parameter.
-    subspaces: Optional[List[Self]]
-        Nested SearchSpace, optional
-    sub_configuration: Optional[SubConfiguration]
-    value_type: FieldType = FieldType.continuous
-        value type of the parameter's values (continous or discrete).
-    n_bins: Optional[int]
-        Total bins for grid sampling, optional
-    log: bool
-        To log. by default, False.
 
     Examples
     --------
@@ -260,19 +232,12 @@
 
     def parsed_value_range(self) -> tuple[int, int] | tuple[float, float]:
         """
-<<<<<<< HEAD
-        Returns
-        -------
-        tuple[int, int] | tuple[float, float]
-            tuple representing range of SearchSpace's value_range
-=======
         Extract the lower and upper bound in the search space, values are cast to ``int`` or ``float``.
 
         Returns
         -------
         tuple[int, int] | tuple[float, float]
             tuple representing the range of SearchSpace's ``value_range``.
->>>>>>> 5d97fbe0
 
         Examples
         --------
@@ -330,20 +295,12 @@
         Returns
         -------
         str
-<<<<<<< HEAD
-            Searchspace in string format.
-=======
             ``Searchspace`` in string format.
->>>>>>> 5d97fbe0
 
         Raises
         ------
         RuntimeError
-<<<<<<< HEAD
-            If the Searchspace is invalid or can't be converted to str.
-=======
             If the ``Searchspace`` is invalid or can't be converted to str.
->>>>>>> 5d97fbe0
         """
         if self.value_range is not None:
             str_repr = f"SearchSpace(value_range={self.parsed_value_range()}"
@@ -367,11 +324,7 @@
 
     def contains(self, value: float | int | str | dict[str, ty.Any]) -> bool:
         """
-<<<<<<< HEAD
-        Checks whether the value is in the search-space.
-=======
         Check whether the value is in the search space.
->>>>>>> 5d97fbe0
 
         Parameters
         ----------
@@ -386,11 +339,7 @@
         Raises
         ------
         ValueError
-<<<<<<< HEAD
-            For invalid value.
-=======
             Raised if ``value`` is not of specified types.
->>>>>>> 5d97fbe0
         """
         if self.value_range is not None and isinstance(value, (int, float, str)):
             min_val, max_val = self.parsed_value_range()
