--- conflicted
+++ resolved
@@ -16,20 +16,6 @@
 
 class Categorical(Plot):
     """
-<<<<<<< HEAD
-    Class for categorical plots
-
-    Attributes
-    ----------
-    DATA_TYPE : str
-        The type of data
-    figsize: tuple
-        A tuple represent size of figure in terms of axes (x, y).
-
-    Parameters
-    ----------
-    TODO{hieu} inherit from Plot
-=======
     This class is for preparing the results that are associated with each categorical attribute to be studied
     (e.g., grouping metric results with each of the attributes). Its constructor takes in as input positional
     arguments or keyword arguments from the base class `Plot`. Possible arguments are listed in the Parameters
@@ -94,7 +80,6 @@
     attribute_metric_map : dict[str, pd.Series]
         A dictionary mapping attribute values to metric values.
 
->>>>>>> 5d97fbe0
     """
 
     DATA_TYPE: str = "categorical"
@@ -110,13 +95,9 @@
         cls,
         metric: pd.Series,
         attributes: pd.Series,
-<<<<<<< HEAD
     ) -> dict[str | float, pd.Series]:
         if len(attributes.shape) > 1 and attributes.shape[-1] > 1:
             raise ValueError(f"{cls.__name__} attributes must be single dimensional.")
-=======
-    ) -> dict[str, pd.Series]:
->>>>>>> 5d97fbe0
         unique_values = attributes.unique()
         metrics: dict[str | float, pd.Series] = {}
 
@@ -155,13 +136,6 @@
 
 class ViolinPlot(Categorical):
     """
-<<<<<<< HEAD
-    Class for constructing violinplots.
-
-    Parameters
-    ----------
-    TODO{hieu} inherit from Plot
-=======
     Class for constructing violinplots. Its constructor takes in as input positional arguments or keyword
     arguments from the base class `Categorical`. Possible arguments are listed in the Parameters section.
     The Attributes section lists its own attributes as well as those that are inherited.
@@ -228,7 +202,6 @@
     figsize: tuple
         A tuple representing the size of the figure in terms of axes `(x, y)`.
 
->>>>>>> 5d97fbe0
     """
 
     def __init__(self, *args: ty.Any, **kwargs: ty.Any) -> None:
