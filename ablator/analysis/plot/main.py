--- conflicted
+++ resolved
@@ -226,11 +226,7 @@
             num_attrs = list(set(attribute_name_remap.keys()).intersection(num_attrs))
 
         if len(cat_attrs) > 0:
-<<<<<<< HEAD
-            for plot_fn in ("make_violinplot",):
-=======
             for plot_fn in ["make_violinplot"]:
->>>>>>> 591b853a
                 getattr(self, plot_fn)(
                     cat_attrs,
                     self.metric_names,
@@ -240,11 +236,7 @@
                     **plt_kwargs,
                 )
         if len(num_attrs) > 0:
-<<<<<<< HEAD
-            for plot_fn in ("make_linearplot",):
-=======
             for plot_fn in ["make_linearplot"]:
->>>>>>> 591b853a
                 getattr(self, plot_fn)(
                     num_attrs,
                     self.metric_names,
