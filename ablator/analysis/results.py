import multiprocessing as mp
import traceback
from logging import warning
from pathlib import Path
import builtins

import numpy as np
import pandas as pd
import ray
from joblib import Memory

from ablator.config.main import ConfigBase
from ablator.config.mp import ParallelConfig, SearchSpace
from ablator.config.proto import Optim, RunConfig


def read_result(config_type: type[ConfigBase], json_path: Path) -> pd.DataFrame | None:
    """
    Read the results of an experiment and return them as a pandas ``DataFrame``.

    The function reads the data from a JSON file, processes each row, and appends
    experiment attributes from a YAML configuration file. The resulting ``DataFrame``
    is indexed and returned.

    Parameters
    ----------
    config_type : type[ConfigBase]
        The type of configuration class that is used to load the experiment
        configuration from a YAML file.
    json_path : Path
        The path to the JSON file containing the results of the experiment.

    Returns
    -------
    pd.DataFrame | None
        A pandas ``DataFrame`` containing the processed experiment results.
        Returns ``None`` if there was an error in reading the ``json_path`` results.

    Examples
    --------
<<<<<<< HEAD
    >>> result json file:
=======
    Suppose result json file ``/tmp/myexperiment/results.json`` contains:

    >>> json.load("results.json")
>>>>>>> 5d97fbe0
    [{
    "train_loss": 10.35,
    "val_loss": NaN,
    "current_epoch": 1,
    },
    {
    "train_loss": 3.89,
    "val_loss": 7.04,
    "current_epoch": 2,
    }]
<<<<<<< HEAD
    >>> config file
    experiment_dir: "\\tmp\\results\\experiment_8925_9991\"
    device: cpu
    >>> return value
    #   current_epoch   train_loss  val_loss            experiment_dir               device
    0            1          10.35      NaN     "\\tmp\\results\\experiment_8925_9991\"    cpu
    1            2          3.89       7.04    "\\tmp\\results\\experiment_8925_9991\"    cpu
=======

    And the corresponding configuration object ``run_config`` is created as:

    >>> config = {
    ...     "model_config": {},
    ...     "train_config": {
    ...         'dataset': 'Fashion-mnist',
    ...         'batch_size': 32,
    ...         'epochs': 20,
    ...         'optimizer_config': {
    ...             'name': 'adam',
    ...             'arguments': {
    ...                 'betas': (0.9, 0.999), 'weight_decay': 0.0, 'lr': 0.001
    ...             }
    ...         },
    ...         'scheduler_config': None
    ...     },
    ...     "experiment_dir": '/tmp/experiments',
    ...     "random_seed": 42,
    ...     # ... other configs
    ...     "optim_metrics": None,
    ...     "optim_metric_name": None
    ... }
    >>> run_config = RunConfig(**config)

    The function ``read_result`` will return a pandas data frame like below:

    >>> read_result(run_config, Path("/tmp/myexperiment/results.json"))
                            experiment_dir	        keep_n_checkpoints	...	train_loss	val_loss	current_epoch
    trial_uid	    step
    experiments_    0		C:/tmp/experiments	    3                	...	10.35	    NaN	        1
                    1   	C:/tmp/experiments	    3                	...	3.89	    7.04	    2
>>>>>>> 5d97fbe0
    """

    try:
        experiment_config = config_type.load(
            json_path.parent.joinpath("config.yaml"), debug=True
        )
        experiment_attributes = experiment_config.make_dict(
            experiment_config.annotations, flatten=True
        )
        df = pd.read_json(json_path)
        df = pd.concat([pd.DataFrame([experiment_attributes] * len(df)), df], axis=1)
        df.index.name = "step"
        df.reset_index(inplace=True)
        df["trial_uid"] = json_path.parent.name
        return df.set_index(["trial_uid", "step"])

    # pylint: disable=broad-exception-caught
    except builtins.Exception:
        traceback.print_exc()
        return None


class Results:
    """
    Class for processing experiment results. You can use this class to read the results in an
    experiment output directory. This can be used in combination with ``PlotAnalysis`` to show the
    correlation between hyperparameters and metrics. Refer to
    `Interpreting Results <./notebooks/Interpreting-results.ipynb>`_ tutorial for more details on plotting
    and interpreting experiment results.

    Parameters
    ----------
    config : type[ParallelConfig] | ParallelConfig
        The configuration class used
    experiment_dir : str | Path
        The path to the experiment directory.
    cache : bool
<<<<<<< HEAD
        Whether to cache the results, by default ``False``
    use_ray : bool
        Whether to use ray for parallel processing, by default ``False``
=======
        Whether to cache the results, by default ``False``.
    use_ray : bool
        Whether to use ray for parallel processing, by default ``False``.
>>>>>>> 5d97fbe0

    Attributes
    ----------
    experiment_dir : Path
        The path to the experiment directory.
    config : type[ParallelConfig]
        The configuration class used.
    metric_map : dict[str, Optim]
        A dictionary mapping metric names to their optimization direction.
    data: pd.DataFrame
        The processed results of the experiment. Refer to ``read_results`` for more details.
    config_attrs: list[str]
        The list of all the optimizable hyperparameter names
    search_space: dict[str, ty.Any]
        All the search space of the experiment.
    numerical_attributes: list[str]
        The list of all the numerical hyperparameter names
    categorical_attributes: list[str]
        The list of all the categorical hyperparameter names.

    Raises
    ------
    FileNotFoundError
        If the experiment directory doesn't exists.
    ValueError
<<<<<<< HEAD
        If run-config is provided instead of parallel-config.
=======
        If ``RunConfig`` is provided instead of ``ParallelConfig``.

    Examples
    --------

    Suppose you have an experiment output directory stored at ``<path to experiment output defined in
    config experiment_dir>``. You can read the results from the directory as follows:

    >>> directory_path = Path('<path to experiment output defined in config experiment_dir>')
    >>> results = Results(config=ParallelConfig, experiment_dir=directory_path, use_ray=True)
    >>> df = results.read_results(config_type=ParallelConfig, experiment_dir=directory_path)

    Pass ``df`` to ``PlotAnalysis`` to create an analysis object for plotting the correlation between
    the hyperparameters and the metrics and save the plots to an output directory. For example, the following
    template generates plots for each of the numerical and categorical hyperparameters and saves them to
    ``./plots`` directory. Here "Validation Accuracy" is the name of the main metric.

    >>> analysis = PlotAnalysis(
    ...     df,
    ...     save_dir="./plots",
    ...     cache=True,
    ...     optim_metrics={"val_accuracy": Optim.max},
    ...     numerical_attributes=<numerical name remap keys names>,
    ...     categorical_attributes=<categorical name remap keys names>,
    ... )
    >>> analysis.make_figures(
    ...     metric_name_remap={
    ...         "val_accuracy": "Validation Accuracy",
    ...     },
    ...     attribute_name_remap= attribute_name_remap
    ... )

>>>>>>> 5d97fbe0
    """

    def __init__(
        self,
        config: type[ParallelConfig] | ParallelConfig,
        experiment_dir: str | Path,
        cache: bool = False,
        use_ray: bool = False,
    ) -> None:
        if not isinstance(config, type):
            config_type = type(config)
        else:
            config_type = config
        if issubclass(config_type, RunConfig) and not issubclass(
            config_type, ParallelConfig
        ):
            raise ValueError(
                "Provided a ``RunConfig`` used for a single-trial. Analysis "
                "is not meaningful for a single trial. Please provide a ``ParallelConfig``."
            )
        if not issubclass(config_type, ParallelConfig):
            raise ValueError(
                "Configuration must be subclassed from ``ParallelConfig``. "
            )
        # TODO parse results from experiment directory as opposed to configuration.
        # Need a way to derived MPConfig implementation from a pickled file.
        # We need the types of the configuration, metric map.
        self.experiment_dir = Path(experiment_dir)
        run_config_path = self.experiment_dir.joinpath("default_config.yaml")
        if not run_config_path.exists():
            raise FileNotFoundError(f"{run_config_path}")
        self.config = config_type.load(run_config_path)
        # TODO we need to have mypy plugin to interpret Dict[Optim] as dict[str, Optim]
        self.metric_map: dict[str, Optim] = self.config.optim_metrics  # type: ignore[assignment]
        self.data: pd.DataFrame = self._make_data(use_ray=use_ray, clean=not cache)

        self.config_attrs: list[str] = list(self.config.search_space.keys())
        self.search_space: dict[str, SearchSpace] = self.config.search_space
        # NOTE possibly a good idea to set small range integer attributes to categorical
        self.numerical_attributes = [
            k for k, v in self.search_space.items() if v.value_range is not None
        ]
        self.categorical_attributes = [
            k for k, v in self.search_space.items() if v.categorical_values is not None
        ]
        self._assert_cat_attributes(self.categorical_attributes)

    def _make_data(self, use_ray: bool = False, clean: bool = False):
        memory = Memory(self.experiment_dir.joinpath(".cache"), verbose=0)
        _parse_results = memory.cache(self._parse_results, ignore=["self", "init_ray"])

        if clean:
            _parse_results.clear()
        return _parse_results(self.experiment_dir, init_ray=use_ray)

    def _assert_cat_attributes(self, categorical_attributes: list[str]):
        """
        Check if the categorical attributes are imbalanced
        default ratio is 0.8, which means if the most frequent value
        is more than 80% every other kind of values, then it is imbalanced


        Parameters
        ----------
        categorical_attributes : list[str]
            list of categorical attributes

        Examples
        --------
        >>> [X,X,Y,Z]imbalanced
        >>> [X,Y,Z]balanced
        >>> [X,X Y,Y,Z]balanced
        """
        for attr in categorical_attributes:
            value_counts = self.data[attr].value_counts()
            unique_values, counts = np.array(value_counts.index), value_counts.values
            imbalance_ratio_cut_off = 0.8
            imbalanced_values = unique_values[
                counts / counts.max() > (1 - imbalance_ratio_cut_off)
            ]
            if len(imbalanced_values) == 1:
                warning(
                    f"Imbalanced trials for attr {attr} and values: {unique_values} with counts {counts}."
                )

    @property
    def metric_names(self) -> list[str]:
        """
        Get the list of all optimize directions

        Returns
        -------
        list[str]
            list of optimize metric names

        Examples
        --------
        >>> results.metric_names
        ["val_loss", "train_loss", "val_acc", "train_acc"]
        """
        return [str(v) for v in self.metric_map.values()]

    def _parse_results(
        self,
        experiment_dir: Path,
        init_ray: bool,
    ) -> pd.DataFrame:
        """
        Read multiple results from experiment directory with ray to enable parallel processing.

        Parameters
        ----------
        experiment_dir : Path
            The experiment directory
        init_ray : bool
            Whether to use ray for parallel processing

        Returns
        -------
        pd.DataFrame
            Pandas Dataframe from read_results.
        """
        assert (
            experiment_dir.exists()
        ), f"Experiment directory {experiment_dir} does not exist. You can provide one as an argument `experiment_dir`"
        if init_ray and not ray.is_initialized():
            ray.init(address="local")
        return self.read_results(type(self.config), experiment_dir)

    @classmethod
    def read_results(
        cls,
        config_type: type[ConfigBase],
        experiment_dir: Path | str,
        num_cpus: float | None = None,
    ) -> pd.DataFrame:
        """
<<<<<<< HEAD
        Read multiple results from experiment directory with ray to enable parallel processing.
        This function calls ``read_result`` many times, refer to ``read_result`` for more details.
=======
        Read all experiment results from the experiment directory (with ray if specified when initializing ``Result``).
>>>>>>> 5d97fbe0

        Parameters
        ----------
        config_type : type[ConfigBase]
            The configuration class.
        experiment_dir : Path | str
<<<<<<< HEAD
            The experiment directory
        num_cpus : float | None
            Number of CPUs to use for ray processing, by default ``None``
=======
            The experiment directory.
        num_cpus : float | None
            Number of CPUs to use for ray processing, by default ``None``.
>>>>>>> 5d97fbe0

        Returns
        -------
        pd.DataFrame
<<<<<<< HEAD
            A dataframe of all the results
=======
            A data frame of all the results from all experiments in ``experiment_dir``.
>>>>>>> 5d97fbe0

        Raises
        ------
        RuntimeError
            If no results are present in the experiment directory.

        Examples
        --------
        >>> results.read_results(config_type = ParallelConfig, experiment_dir = "/tmp/results/experiment_8925_9991/")
        train_loss	val_loss	best_iteration	best_loss	current_epoch	current_iteration	epochs
        13.3658738		        0	                inf	            1	            100             5
        2.277102967	0.277085876	100	            0.277085876	        2	            200	            5
        2.277154112	0.27619998	200	            0.27619998	        3	            300	            5
        2.276529543	0.286987235	200	            0.27619998	        4	            400	            5
        2.279828385	0.274052692	400	            0.274052692	        5	            500	            5
        11.91869608		        0	                inf	            1	            100	            5
        """
        results: list[pd.DataFrame] = []
        futures: list[ray.ObjectRef] = []
        json_paths = list(Path(experiment_dir).rglob("results.json"))
        if len(json_paths) == 0:
            raise RuntimeError(f"No results found in {experiment_dir}")
        cpu_count = mp.cpu_count()
        if num_cpus is None:
            num_cpus = len(json_paths) / (cpu_count * 4)
        json_path = None
        for json_path in json_paths:
            if ray.is_initialized():
                futures.append(
                    ray.remote(num_cpus=num_cpus)(read_result).remote(
                        config_type, json_path
                    )
                )
            else:
                results.append(read_result(config_type, json_path))
        if ray.is_initialized() and len(json_paths) > 0:
            # smoke test
            read_result(config_type, json_path)
            results = ray.get(futures)
            results = list(filter(lambda x: x is not None, results))
        return pd.concat(results)<|MERGE_RESOLUTION|>--- conflicted
+++ resolved
@@ -38,13 +38,9 @@
 
     Examples
     --------
-<<<<<<< HEAD
-    >>> result json file:
-=======
     Suppose result json file ``/tmp/myexperiment/results.json`` contains:
 
     >>> json.load("results.json")
->>>>>>> 5d97fbe0
     [{
     "train_loss": 10.35,
     "val_loss": NaN,
@@ -55,15 +51,6 @@
     "val_loss": 7.04,
     "current_epoch": 2,
     }]
-<<<<<<< HEAD
-    >>> config file
-    experiment_dir: "\\tmp\\results\\experiment_8925_9991\"
-    device: cpu
-    >>> return value
-    #   current_epoch   train_loss  val_loss            experiment_dir               device
-    0            1          10.35      NaN     "\\tmp\\results\\experiment_8925_9991\"    cpu
-    1            2          3.89       7.04    "\\tmp\\results\\experiment_8925_9991\"    cpu
-=======
 
     And the corresponding configuration object ``run_config`` is created as:
 
@@ -96,7 +83,6 @@
     trial_uid	    step
     experiments_    0		C:/tmp/experiments	    3                	...	10.35	    NaN	        1
                     1   	C:/tmp/experiments	    3                	...	3.89	    7.04	    2
->>>>>>> 5d97fbe0
     """
 
     try:
@@ -134,15 +120,9 @@
     experiment_dir : str | Path
         The path to the experiment directory.
     cache : bool
-<<<<<<< HEAD
-        Whether to cache the results, by default ``False``
-    use_ray : bool
-        Whether to use ray for parallel processing, by default ``False``
-=======
         Whether to cache the results, by default ``False``.
     use_ray : bool
         Whether to use ray for parallel processing, by default ``False``.
->>>>>>> 5d97fbe0
 
     Attributes
     ----------
@@ -168,9 +148,6 @@
     FileNotFoundError
         If the experiment directory doesn't exists.
     ValueError
-<<<<<<< HEAD
-        If run-config is provided instead of parallel-config.
-=======
         If ``RunConfig`` is provided instead of ``ParallelConfig``.
 
     Examples
@@ -203,7 +180,6 @@
     ...     attribute_name_remap= attribute_name_remap
     ... )
 
->>>>>>> 5d97fbe0
     """
 
     def __init__(
@@ -341,36 +317,21 @@
         num_cpus: float | None = None,
     ) -> pd.DataFrame:
         """
-<<<<<<< HEAD
-        Read multiple results from experiment directory with ray to enable parallel processing.
-        This function calls ``read_result`` many times, refer to ``read_result`` for more details.
-=======
         Read all experiment results from the experiment directory (with ray if specified when initializing ``Result``).
->>>>>>> 5d97fbe0
 
         Parameters
         ----------
         config_type : type[ConfigBase]
             The configuration class.
         experiment_dir : Path | str
-<<<<<<< HEAD
-            The experiment directory
-        num_cpus : float | None
-            Number of CPUs to use for ray processing, by default ``None``
-=======
             The experiment directory.
         num_cpus : float | None
             Number of CPUs to use for ray processing, by default ``None``.
->>>>>>> 5d97fbe0
 
         Returns
         -------
         pd.DataFrame
-<<<<<<< HEAD
-            A dataframe of all the results
-=======
             A data frame of all the results from all experiments in ``experiment_dir``.
->>>>>>> 5d97fbe0
 
         Raises
         ------
