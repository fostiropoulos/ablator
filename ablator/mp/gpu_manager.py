--- conflicted
+++ resolved
@@ -79,11 +79,7 @@
     process_name : str | None
         the name of the process to use to identify memory utilization, by default ``None``.
     max_timeouts : int
-<<<<<<< HEAD
-        the seconds of timeouts after which to throw an error, by default 60
-=======
         the seconds of timeouts after which to throw an error, by default ``60``.
->>>>>>> 5d97fbe0
 
     Returns
     -------
@@ -179,11 +175,7 @@
         expected_util_mb : int | None
             the expected utilization of the cuda process.
         process_name : str | None
-<<<<<<< HEAD
-            the name of the process requesting the GPU resources, by default ``None``
-=======
             the name of the process requesting the GPU resources, by default ``None``.
->>>>>>> 5d97fbe0
 
         Returns
         -------
