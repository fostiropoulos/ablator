--- conflicted
+++ resolved
@@ -120,25 +120,14 @@
     uid : int
         the trial unique identifier.
     fault_tollerant : bool
-<<<<<<< HEAD
-        Whether to tollerate crashes, aka to cease execution when the ray job crashes. By default ``True``
+        Whether to tollerate crashes, aka to cease execution when the ray job crashes, by default ``True``.
     crash_exceptions_types : list[type] | None
-        Types of exceptions that are considered as crashes. By default ``None``
+        Types of exceptions that are considered as crashes, by default ``None``.
     resume : bool
         Whether to resume training the model from existing checkpoints
-        and existing experiment state. By default ``False``
+        and existing experiment state, by default ``False``.
     clean_reset : bool
-        Whether to remove model directory when ``CheckpointNotFoundError`` is raised. By default ``False``
-=======
-        Whether to tollerate crashes, aka to cease execution when the ray job crashes. By default ``True``.
-    crash_exceptions_types : list[type] | None
-        Types of exceptions that are considered as crashes. By default ``None``.
-    resume : bool
-        Whether to resume training the model from existing checkpoints
-        and existing experiment state. By default ``False``.
-    clean_reset : bool
-        Whether to remove model directory when ``CheckpointNotFoundError`` is raised. By default ``False``.
->>>>>>> 5d97fbe0
+        Whether to remove model directory when ``CheckpointNotFoundError`` is raised, by default ``False``.
     progress_bar : ty.Optional[RemoteProgressBar]
         Optionally, we can use a remote progress bar to update the results of the trial.
     data_lock : ty.Optional[butils.Lock], optional
