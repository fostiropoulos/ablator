--- conflicted
+++ resolved
@@ -281,19 +281,11 @@
     resources : dict[str, Resource]
         a dictionary of the nodes with their available resources
     gpu_util_requirement : int | None
-<<<<<<< HEAD
-        the GPU requirement for the task, by default None
-=======
-        the gpu requirement for the task, by default ``None``.
->>>>>>> 138254a2
+        the GPU requirement for the task, by default ``None``.
     memory_perc_limit : int
         the percentage upper limit to memory utilization, by default ``80``.
     cpu_util_perc_limit : int
-<<<<<<< HEAD
         the percentage upper limit to CPU utilization, by default 80
-=======
-        the percentage upper limit to cpu utilization, by default ``80``.
->>>>>>> 138254a2
 
     Returns
     -------
