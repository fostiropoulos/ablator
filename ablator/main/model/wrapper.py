--- conflicted
+++ resolved
@@ -93,31 +93,18 @@
         strict_load: bool = True,
     ):
         """
-<<<<<<< HEAD
-        Creates the model, optimizer, scheduler, and scaler from a saved checkpoint dictionary or from config.
-        You can overwrite this function and ``save_dict()`` function to customize the saving and loading of the
-        model, optimizer, and scheduler to your needs. An example for this is shown in
-        `Saving and loading multi-module models <./notebooks/Multi-Modules.ipynb>`_ tutorial.
-=======
         Creates the model, optimizer, scheduler, and scaler from a saved checkpoint dictionary or from configuration
         objects. You can overwrite this function and ``save_dict()`` function to customize the saving and loading of
         the model, optimizer, and scheduler to your needs. An example for this is shown in `Saving and loading
         multi-module models <./notebooks/Multi-Modules.ipynb>`_ tutorial.
->>>>>>> 5d97fbe0
 
         Parameters
         ----------
 
         save_dict : dict[str, ty.Any] | None
-<<<<<<< HEAD
-            The saved checkpoint dictionary to load from. By default ``None``.
-        strict_load : bool
-            Whether to throw an error for mismatched keys. By default ``True``
-=======
             The saved checkpoint dictionary to load from, by default ``None``.
         strict_load : bool
             Whether to throw an error for mismatched keys, by default ``True``.
->>>>>>> 5d97fbe0
         """
         save_dict = {} if save_dict is None else save_dict
         scheduler_state = save_dict["scheduler"] if "scheduler" in save_dict else None
@@ -173,15 +160,9 @@
         optimizer : Optimizer
             The optimizer to create the scheduler for.
         scheduler_config : SchedulerConfig | None
-<<<<<<< HEAD
-            The scheduler config to create the scheduler from. By Default None.
-        scheduler_state : dict[str, ty.Any] | None
-            The scheduler state to load the scheduler from. By Default None.
-=======
             The scheduler config to create the scheduler from, by default ``None``.
         scheduler_state : dict[str, ty.Any] | None
             The scheduler state to load the scheduler from, by default ``None``.
->>>>>>> 5d97fbe0
 
         Returns
         -------
@@ -215,15 +196,9 @@
         model : nn.Module
             The model to create the optimizer for.
         optimizer_config : OptimizerConfig | None
-<<<<<<< HEAD
-            The optimizer config to create the optimizer from. By Default None.
-        optimizer_state : dict[str, ty.Any] | None
-            The optimizer state to load the optimizer from. By Default None.
-=======
             The optimizer config to create the optimizer from, by default ``None``.
         optimizer_state : dict[str, ty.Any] | None
             The optimizer state to load the optimizer from, by default ``None``.
->>>>>>> 5d97fbe0
 
         Returns
         -------
@@ -263,11 +238,7 @@
         Parameters
         ----------
         scaler_state : ty.Optional[dict[str, ty.Any]]
-<<<<<<< HEAD
-            The scaler state to load the scaler from. optional, by default ``None``
-=======
             The scaler state to load the scaler from, optional, by default ``None``.
->>>>>>> 5d97fbe0
 
         Returns
         -------
@@ -288,11 +259,7 @@
         save_dict : dict[str, ty.Any]
             The save dict to load the checkpoint from.
         model_only : bool
-<<<<<<< HEAD
-            Whether to load only the model or include scheduler, optimizer and scaler. By default False.
-=======
             Whether to load only the model or include scheduler, optimizer and scaler, by default ``False``.
->>>>>>> 5d97fbe0
 
         Notes
         -----
@@ -614,11 +581,7 @@
         Parameters
         ----------
         smoke_test : bool
-<<<<<<< HEAD
-            If True, for a smoke test. By default, False
-=======
-            If True, for a smoke test, by default, ``False``.
->>>>>>> 5d97fbe0
+            If True, for a smoke test, by default ``False``.
 
         Raises
         ------
@@ -732,16 +695,6 @@
         Parameters
         ----------
         run_config : RunConfig | None
-<<<<<<< HEAD
-            The run config to use for training. By Default ``None``
-        smoke_test : bool
-            Whether to run a smoke test. By default ``False``
-        debug : bool
-            Whether to run in debug mode. By default ``False``
-        resume : bool
-            Whether to resume training the model from existing checkpoints and
-            existing experiment state. By Default ``False``
-=======
             The run config to use for training, by default ``None``.
         smoke_test : bool
             Whether to run a smoke test, by default ``False``.
@@ -750,7 +703,6 @@
         resume : bool
             Whether to resume training the model from existing checkpoints and
             existing experiment state, by default ``False``.
->>>>>>> 5d97fbe0
         Returns
         -------
         dict[str, float]
@@ -759,7 +711,7 @@
         Raises
         ------
         ValueError
-            if the state is not initialized and no `run_config` is provided or when a `run_config` is
+            if the state is not initialized and no ``run_config`` is provided or when a ``run_config`` is
             provided but the state is already initialized.
         """
         if not self._is_init and run_config is not None:
@@ -819,11 +771,7 @@
         run_config : RunConfig
             The run config to use for evaluation.
         chkpt: str | Path | None
-<<<<<<< HEAD
-            Path to the checkpoint to evaluate. If None, the latest checkpoint is evaluated. By Default ``None``
-=======
-            Path to the checkpoint to evaluate. If None, the latest checkpoint is evaluated, by default ``None``
->>>>>>> 5d97fbe0
+            Path to the checkpoint to evaluate. If None, the latest checkpoint is evaluated, by default ``None``.
 
         Returns
         -------
@@ -1044,11 +992,7 @@
         metrics : Metrics
             The metrics to use for validation.
         subsample : float
-<<<<<<< HEAD
-            The fraction of the dataloader to use for validation. By default = 1.0.
-=======
             The fraction of the dataloader to use for validation, by default ``1.0``.
->>>>>>> 5d97fbe0
         smoke_test : bool
             Whether to execute this function as a smoke test. If ``True``, only one iteration will be performed,
             which is useful for quickly checking if the code runs without errors, by default ``False``.
@@ -1121,11 +1065,7 @@
         Returns
         -------
         dict[str, Callable] | None
-<<<<<<< HEAD
-            The evaluation functions to use. Also see ``Metrics`` for details.
-=======
             The evaluation functions to use.
->>>>>>> 5d97fbe0
 
         Examples
         --------
@@ -1300,11 +1240,7 @@
         Parameters
         ----------
         is_best : bool
-<<<<<<< HEAD
-            Whether this is the best model so far. By default ``False``
-=======
             Whether this is the best model so far, by default ``False``.
->>>>>>> 5d97fbe0
         """
         self.logger.checkpoint(
             self.current_state,
@@ -1324,19 +1260,13 @@
         -------
         dict[str, ty.Any]
             The current state of the trainer.
-<<<<<<< HEAD
+
             - model: the model's state
+
             - optimizer: the state of optimizer
+
             - scheduler: the scheduler's state
-=======
-
-            - model: the model's state
-
-            - optimizer: the state of optimizer
-
-            - scheduler: the scheduler's state
-
->>>>>>> 5d97fbe0
+
             - scaler: the state of gradScaler.
         """
         model_state_dict = self.model.state_dict()
