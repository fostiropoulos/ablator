--- conflicted
+++ resolved
@@ -465,15 +465,9 @@
         Parameters
         ----------
         resume : bool
-<<<<<<< HEAD
-            If True, the logger will resume logging from a previous experiment, by default False.
-        debug : bool
-            If True, no artifacts will be saved by the ``SummaryLogger``, by default False.
-=======
             If True, the logger will resume logging from a previous experiment, by default ``False``.
         debug : bool
             If True, no artifacts will be saved by the ``SummaryLogger``, by default ``False``.
->>>>>>> 5d97fbe0
         """
         self.logger = SummaryLogger(
             run_config=self.run_config,
@@ -678,22 +672,16 @@
         Parameters
         ----------
         resume : bool
-<<<<<<< HEAD
-            If True, tries to resume training from a checkpoint, by default False.
-        smoke_test : bool
-            Whether to run as a smoke test, by default False.
-=======
             If True, tries to resume training from a checkpoint, by default ``False``.
         smoke_test : bool
             Whether to run as a smoke test, by default ``False``.
->>>>>>> 5d97fbe0
         from_chkpt: str | Path | None, optional
             Path to the checkpoint to initialize the state from.
 
         Raises
         ------
         RuntimeError
-            If directory containing checkpoints is not found.
+            If the directory containing checkpoints is not found.
         """
 
         if from_chkpt is not None:
@@ -741,19 +729,11 @@
         run_config : RunConfig
             An instance of ``RunConfig`` containing configuration details.
         smoke_test : bool
-<<<<<<< HEAD
-            Whether to run as a smoke test, by default False.
-        debug : bool
-            If True, disables logging and model directory creation, by default False.
-        resume : bool
-            If True, tries to resume training from a checkpoint, by default False.
-=======
             Whether to run as a smoke test, by default ``False``.
         debug : bool
             If True, disables logging and model directory creation, by default ``False``.
         resume : bool
             If True, tries to resume training from a checkpoint, by default ``False``.
->>>>>>> 5d97fbe0
         remote_progress_bar : ty.Optional[RemoteProgressBar]
             A remote progress bar can be used to report metrics from the internal progress bar
         from_chkpt: Path | str | None, optional
@@ -764,11 +744,7 @@
         Raises
         ------
         RuntimeError
-<<<<<<< HEAD
-            if the state is already initialized and `smoke_test`, `debug` and `resume` flag are False
-=======
             if the state is already initialized and `smoke_test`, `debug` and `resume` flag are ``False``
->>>>>>> 5d97fbe0
         """
         if (
             self._is_init
@@ -878,14 +854,14 @@
         checkpoint_path : Path
             The path to the checkpoint file containing the model and its state.
         model_only : bool
-            If True, only the model's weights will be loaded, ignoring other state information, default=False.
+            If True, only the model's weights will be loaded, ignoring other state information, by default ``False``.
 
         Raises
         ------
         NotImplementedError
             If the model's run configuration is not initialized before attempting to load the model.
         RuntimeError
-            If no valid checkpoint was found, such as an invalid path, and when `model_only=True` we check
+            If no valid checkpoint was found, such as an invalid path, and when ``model_only=True`` we check
             for differences between loaded and current configuration.
 
         """
@@ -935,12 +911,8 @@
         save_dict : dict[str, ty.Any]
             A dictionary containing the saved model state and other necessary information.
         model_only : bool
-<<<<<<< HEAD
-            If ``True``, only the model's weights will be loaded, ignoring other state information. BY default=False.
-=======
             If ``True``, only the model's weights will be loaded, ignoring other state information, by
             default ``False``.
->>>>>>> 5d97fbe0
 
         Raises
         ------
@@ -1073,11 +1045,7 @@
         Parameters
         ----------
         user_save_dict : dict[str, ty.Any] | None
-<<<<<<< HEAD
-            A dictionary containing user-defined information to be saved, by default None.
-=======
             A dictionary containing user-defined information to be saved, by default ``None``.
->>>>>>> 5d97fbe0
         """
         self.current_state = {
             "run_config": self.run_config.to_dict(),
@@ -1095,11 +1063,7 @@
         Parameters
         ----------
         is_best : bool
-<<<<<<< HEAD
-            Indicates if the current checkpoint is the best model so far, by default False.
-=======
             Indicates if the current checkpoint is the best model so far, by default ``False``.
->>>>>>> 5d97fbe0
         """
         user_save_dict = self.save_dict()
         self._update_save_dict(user_save_dict)
