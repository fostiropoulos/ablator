import traceback
import builtins
import copy
import random
import typing as ty
from collections import OrderedDict
from pathlib import Path

from sqlalchemy import create_engine, select
from sqlalchemy.exc import MultipleResultsFound
from sqlalchemy.orm import Session

import ablator.utils.base as butils
from ablator.config.mp import (
    ParallelConfig,
    SearchAlgo,
)
from ablator.main.hpo import BaseSampler, GridSampler, OptunaSampler
from ablator.modules.loggers.file import FileLogger
from ablator.main.state.store import TrialState, Trial
from ablator.main.state._utils import (
    verify_metrics,
    augment_trial_kwargs,
    parse_metrics,
)


class ExperimentState:
    """
    Initializes the ExperimentState.
    Initialize databases for storing training states and a sampler
    Create trials based on total num of trials specified in config

    Parameters
    ----------
    experiment_dir : Path
        The directory where the experiment data will be stored.
    config : ParallelConfig
        The configuration object that defines the experiment settings.
    logger : FileLogger | None
<<<<<<< HEAD
        The logger for outputting experiment logs. If not specified, a dummy logger will be used. By Default ``None``.
    resume : bool
        Whether to resume a previously interrupted experiment. By default ``False``.
    sampler_seed : int | None
        The seed to use for the trial sampler. By Default ``None``.
=======
        The logger for outputting experiment logs. If not specified, a dummy logger will be used, by default ``None``.
    resume : bool
        Whether to resume a previously interrupted experiment, by default ``False``.
    sampler_seed : int | None
        The seed to use for the trial sampler, by default ``None``.
>>>>>>> 5d97fbe0

    Raises
    ------
    RuntimeError
        If the specified ``search_space`` parameter is not found in the configuration.
    AssertionError
        If ``config.search_space`` is empty.
    RuntimeError
        if the experiment database already exists and ``resume`` is ``False``.
    """

    def __init__(
        self,
        experiment_dir: Path,
        config: ParallelConfig,
        logger: FileLogger | None = None,
        resume: bool = False,
        sampler_seed: int | None = None,
    ) -> None:
        self.config = config
        self.logger: FileLogger | butils.Dummy = (
            logger if logger is not None else butils.Dummy()
        )

        default_vals = [
            v
            for v in self.config.make_dict(self.config.annotations, flatten=True)
            if not v.startswith("search_space")
        ]
        assert len(self.config.search_space), "Must specify a config.search_space."
        paths = [
            f"{k}.{p}" if len(p) > 0 else k
            for k, v in self.config.search_space.items()
            for p in v.make_paths()
        ]
        for p in paths:
            if p not in default_vals:
                raise RuntimeError(
                    f"SearchSpace parameter {p} was not found in the configuration {sorted(default_vals)}."
                )
        study_name = config.uid
        self.experiment_dir = experiment_dir

        experiment_state_db = experiment_dir.joinpath(f"{study_name}_state.db")
        if experiment_state_db.exists() and not resume:
            raise RuntimeError(
                f"{experiment_state_db} exists. Please remove before starting another experiment or set `resume=True`."
            )

        self.engine = create_engine(f"sqlite:///{experiment_state_db}", echo=False)
        Trial.metadata.create_all(self.engine)

        search_algo = self.config.search_algo

        search_space = self.config.search_space
        self.optim_metrics = (
            OrderedDict(self.config.optim_metrics)
            if self.config.optim_metrics is not None
            else OrderedDict({})
        )
        self._ignore_errored_trials = self.config.ignore_invalid_params
        self.sampler: BaseSampler
        # TODO unit-test for resuming with different sampler
        if search_algo in {SearchAlgo.random, SearchAlgo.tpe} or search_algo is None:
            self.sampler = OptunaSampler(
                search_algo,
                search_space,
                self.optim_metrics,
                self.valid_trials(),
                seed=sampler_seed,
            )
        elif search_algo == SearchAlgo.grid:
            if len(self.optim_metrics):
                raise RuntimeError("Can not specify `optim_metrics` with GridSampler.")
            # TODO unit-test resuming with GridSampler for experiment state
            aug_cs: list[dict[str, ty.Any]] = [
                dict(c.aug_config_param) for c in self.valid_trials()
            ]
            self.sampler = GridSampler(search_space, aug_cs, seed=sampler_seed)
        else:
            raise NotImplementedError
        for trial in self.get_trials_by_state(TrialState.RUNNING):
            # mypy error for sqlalchemy types
            trial_id: int = trial.trial_num  # type: ignore[assignment]
            self.update_trial_state(trial_id, None, TrialState.WAITING)

    @staticmethod
    def search_space_dot_path(trial: ParallelConfig) -> dict[str, ty.Any]:
        """
        Returns a dictionary of parameter names and their corresponding values for a given trial.

        Parameters
        ----------
        trial : ParallelConfig
            The trial object to get the search space dot paths from.

        Returns
        -------
        dict[str, ty.Any]
            A dictionary of parameter names and their corresponding values.

        Examples
        --------
        >>> search_space = {"train_config.optimizer_config.arguments.lr":
        SearchSpace(value_range=[0, 0.1], value_type="float")}
        >>> {"train_config.optimizer_config.arguments.lr": 0.1}
        """
        return {
            dot_path: trial.get_val_with_dot_path(dot_path)
            for dot_path in trial.search_space.keys()
        }

    @staticmethod
    def tune_trial_str(trial: ParallelConfig) -> str:
        """
        Generate a string representation of a trial object.

        Parameters
        ----------
        trial : ParallelConfig
            The trial object to generate a string representation for.

        Returns
        -------
        str
            A string representation of the trial object.
        """
        trial_map = ExperimentState.search_space_dot_path(trial)
        msg = f"\n{trial.uid}:\n\t"
        msg = "\n\t".join(
            [f"{dot_path} -> {val} " for dot_path, val in trial_map.items()]
        )

        return msg

    # flake8: noqa: DOC502
    def sample_trial(self) -> tuple[int, ParallelConfig]:
        """
        Samples a trial from the search space and persists the trial state to the experiment database.

        Returns
        -------
        tuple[int, ParallelConfig]
            The unique trial_id with respect to the sampler, and the trial configuration.

        Raises
        ------
        StopIteration
            If the number of invalid trials sampled exceeds the internal upper bound (`20`) or the
            sampler raises a StopIteration exception indicating that the search space has been exhaustively
            evaluated.
        TypeError
            If the trial parameter are invalid and `config.ignore_invalid_params` is set to False
        """
        # Return pending trials when sampling first.
        pending_trials = self.get_trials_by_state(TrialState.WAITING)
        if len(pending_trials) > 0:
            trial = random.choice(pending_trials)
            # mypy errors for sqlalchemy types
            trial_id: int = trial.trial_num  # type: ignore[assignment]
            trial_config = type(self.config)(**trial.config_param)
            self._update_internal_trial_state(trial_id, None, TrialState.RUNNING)
            return trial_id, trial_config

        trial_id, trial_config = self.__sample_trial(
            ignore_errors=self._ignore_errored_trials,
        )
        return trial_id, trial_config

    def __sample_trial(
        self,
        ignore_errors: bool = False,
    ) -> tuple[int, ParallelConfig]:
        """
        Parameters
        ----------
        ignore_errors : bool
            To ignore errors.

        Returns
        -------
        tuple[int, ParallelConfig]

        Raises
        ------
        StopIteration
            If the number of invalid trials sampled exceeds the internal upper bound (`20`) or the
            sampler raises a StopIteration exception indicating that the search space has been exhaustively
            evaluated.
        TypeError
            If the trial parameter are invalid and `config.ignore_invalid_params` is set to False
        """
        error_upper_bound = 20
        errored_trials = 0
        i = 0
        while i < error_upper_bound:
            drop = False
            try:
                # NOTE _optuna args is a monkey-patch for optuna compatibility
                # We store information about the sampling distribution to be able
                # to restore the sampler.
                trial_id, config, _optuna_args = self.sampler.eager_sample()
            except StopIteration as e:
                raise StopIteration(
                    f"Reached maximum number of trials, for sampler `{self.sampler.__class__.__name__}`."
                ) from e
            trial_kwargs = augment_trial_kwargs(
                trial_kwargs=self.config.to_dict(), augmentation=config
            )

            try:
                trial_config = type(self.config)(**trial_kwargs)
                trial_uid = trial_config.uid
            # pylint: disable=broad-exception-caught
            except builtins.Exception as e:
                if ignore_errors:
                    excp = traceback.format_exc()
                    self.logger.warn(f"ignoring: {config}. \n{excp}")
                    drop = True
                    errored_trials += 1

                else:
                    raise TypeError(f"Invalid trial parameters {config}") from e
            finally:
                self.sampler.unlock(drop)
                i += 1
            if not drop:
                # NOTE we want to update outside the try / except because we want to raise
                # errors for when adding the trial.
                trial_state: TrialState = TrialState.RUNNING
                if _optuna_args is None:
                    _optuna_args = {}
                self._append_trial_internal(
                    config_uid=trial_uid,
                    trial_kwargs=trial_kwargs,
                    trial_aug_kwargs=config,
                    trial_num=trial_id,
                    trial_state=trial_state,
                    **_optuna_args,
                )
                return trial_id, trial_config

        raise StopIteration(
            (
                f"Reached maximum limit of misconfigured trials, {error_upper_bound} "
                f"with {errored_trials} invalid trials."
            )
        )

    def update_trial_state(
        self,
        trial_id: int,
        metrics: dict[str, float] | None = None,
        state: TrialState = TrialState.RUNNING,
    ) -> None:
        """
        Update the state of a trial in both the Experiment database and tell Optuna.

        Parameters
        ----------
        trial_id : int
            The id of the trial to update.
        metrics : dict[str, float] | None
            The metrics of the trial. By default ``None``.
        state : TrialState
<<<<<<< HEAD
            The state of the trial, by default ``TrialState.RUNNING``. (Optional)

        Raises
        ------
        RuntimeError
            if the experiment state is corrupted, i.e repeating trials are found.
=======
            The state of the trial, by default ``TrialState.RUNNING``.
>>>>>>> 5d97fbe0

        Raises
        ------
        RuntimeError
            if the experiment state is corrupted, i.e repeating trials are found.

        Examples
        --------
        >>> experiment.update_trial_state("fje_2211", {"loss": 0.1}, TrialState.COMPLETED)
        """
        if state == TrialState.FAIL_RECOVERABLE:
            self._inc_error_count(trial_id, state)
            return
        # TODO unit test
        internal_metrics = parse_metrics(self.optim_metrics, metrics)
        verify_metrics(internal_metrics)
        self.sampler.update_trial(trial_id, internal_metrics, state)
        try:
            self._update_internal_trial_state(trial_id, internal_metrics, state)
        except MultipleResultsFound as e:
            raise RuntimeError(
                "Corrupt experiment state, with repeating trials. "
            ) from e

    def _update_internal_trial_state(
        self, trial_id: int, metrics: dict[str, float] | None, state: TrialState
    ) -> bool:
        """
        Update the state of a trial in the Experiment state database.

        Parameters
        ----------
        trial_id : int
            The id of the trial to update.
        metrics : dict[str, float] | None
            The metrics of the trial.
        state : TrialState
            The state of the trial.

        Returns
        -------
        bool
            True if the update was successful.

        Raises
        ------
        RuntimeError
            If the trial associated with the ``trial_id`` is not found.
        """

        with Session(self.engine) as session:
            stmt = select(Trial).where(Trial.trial_num == trial_id)
            if (res := session.execute(stmt).scalar_one_or_none()) is None:
                raise RuntimeError(f"Trial {trial_id} was not found.")
            if metrics is not None:
                res.metrics.append(metrics)
            res.state = state  # type: ignore[assignment]
            session.commit()
            session.flush()

        return True

    def _inc_error_count(self, trial_id: int, state: TrialState):
        with Session(self.engine) as session:
            stmt = select(Trial).where(Trial.trial_num == trial_id)
            res = session.execute(stmt).scalar_one()
            assert state == TrialState.FAIL_RECOVERABLE
            runtime_errors = copy.deepcopy(res.runtime_errors)
            res.runtime_errors = Trial.runtime_errors + 1
            session.commit()
            session.flush()

        if runtime_errors < 10:
            self.logger.warn(f"Trial {trial_id} failed {runtime_errors+1} times.")
            self.update_trial_state(trial_id, None, TrialState.WAITING)
        else:
            self.logger.error(
                f"Trial {trial_id} exceed limit of runtime errors {runtime_errors}. Skipping."
            )
            self.update_trial_state(trial_id, None, TrialState.FAIL)

    def _append_trial_internal(
        self,
        config_uid: str,
        trial_kwargs: dict[str, ty.Any],
        trial_aug_kwargs: dict[str, ty.Any],
        trial_num: int,
        trial_state: TrialState,
        _opt_distributions_kwargs: dict[str, ty.Any] | None = None,
        _opt_distributions_types: dict[str, str] | None = None,
        _opt_params: dict[str, ty.Any] | None = None,
    ):
        """
        Append a trial to the Experiment state database.

        Parameters
        ----------
        config_uid : str
            The uid of the trial to update.
        trial_kwargs : dict[str, ty.Any]
            config dict with new sampled hyperparameters.
        trial_aug_kwargs : dict[str, ty.Any]
            the sampled trial keywords as opposed to the complete
            configuration from `trial_kwargs`
        trial_num : int
            The optuna trial number.
        trial_state : TrialState
            The state of the trial.
        _opt_distributions_kwargs : dict[str, ty.Any] | None
<<<<<<< HEAD
            Optuna distribution kwargs, by default None.
        _opt_distributions_types : dict[str, str] | None
            Optuna distribution types, by default None
        _opt_params : dict[str, ty.Any] | None
            Optuna params, by default None.
=======
            Optuna distribution kwargs, by default ``None``.
        _opt_distributions_types : dict[str, str] | None
            Optuna distribution types, by default ``None``.
        _opt_params : dict[str, ty.Any] | None
            Optuna params, by default ``None``.
>>>>>>> 5d97fbe0
        """
        with Session(self.engine) as session:
            trial = Trial(
                config_uid=config_uid,
                config_param=trial_kwargs,
                aug_config_param=trial_aug_kwargs,
                trial_num=trial_num,
                state=trial_state,
                metrics=[],
                _opt_distributions_kwargs=_opt_distributions_kwargs,
                _opt_distributions_types=_opt_distributions_types,
                _opt_params=_opt_params,
            )
            session.add(trial)
            session.commit()

    def _get_trials_by_stmt(self, stmt) -> list[Trial]:
        with self.engine.connect() as conn:
            trials: list[Trial] = conn.execute(stmt).fetchall()  # type: ignore[assignment]
        return trials

    def valid_trials_id(self) -> list[int]:
        """
        Returns
        -------
        list[int]
            trial ids of all the valid trials.
        """
        return [c.id for c in self.valid_trials()]

    def valid_trials(self) -> list[Trial]:
        """
        Returns
        -------
        list[Trial]
            All the valid trials (the are not pruned [Duplicated or Invalid]).
        """
        stmt = select(Trial).where(
            (Trial.state != TrialState.PRUNED_DUPLICATE)
            & (Trial.state != TrialState.PRUNED_INVALID)
        )
        trials = self._get_trials_by_stmt(stmt)
        return trials

    def get_trials_by_state(self, state: TrialState) -> list[Trial]:
        """
        To get all the trials in the given state.

        Parameters
        ----------
        state : TrialState
            Represents the state of a trial.

        Returns
        -------
        list[Trial]
            List of all the trials in that given state.
        """
        assert state in {
            TrialState.PRUNED,
            TrialState.COMPLETE,
            TrialState.PRUNED_INVALID,
            TrialState.PRUNED_DUPLICATE,
            TrialState.RUNNING,
            TrialState.WAITING,
            TrialState.COMPLETE,
            TrialState.FAIL,
        }
        stmt = select(Trial).where((Trial.state == state))

        trials = self._get_trials_by_stmt(stmt)
        return trials

    def get_trial_configs_by_state(self, state: TrialState) -> list[ParallelConfig]:
        """
        To get all the trial's configuration in the given state.

        Parameters
        ----------
        state : TrialState
            The state of a trial.

        Returns
        -------
        list[ParallelConfig]
            List of configurations of all the trials in that state.
        """
        assert (
            state != TrialState.PRUNED_INVALID
        ), "Can not return configuration for invalid trials due to configuration errors."
        configs = []
        trials = self.get_trials_by_state(state)
        for trial in trials:
            trial_config = type(self.config)(**dict(trial.config_param))
            configs.append(trial_config)
            assert trial_config.uid == trial.config_uid
        return configs<|MERGE_RESOLUTION|>--- conflicted
+++ resolved
@@ -38,19 +38,11 @@
     config : ParallelConfig
         The configuration object that defines the experiment settings.
     logger : FileLogger | None
-<<<<<<< HEAD
-        The logger for outputting experiment logs. If not specified, a dummy logger will be used. By Default ``None``.
-    resume : bool
-        Whether to resume a previously interrupted experiment. By default ``False``.
-    sampler_seed : int | None
-        The seed to use for the trial sampler. By Default ``None``.
-=======
         The logger for outputting experiment logs. If not specified, a dummy logger will be used, by default ``None``.
     resume : bool
         Whether to resume a previously interrupted experiment, by default ``False``.
     sampler_seed : int | None
         The seed to use for the trial sampler, by default ``None``.
->>>>>>> 5d97fbe0
 
     Raises
     ------
@@ -314,18 +306,9 @@
         trial_id : int
             The id of the trial to update.
         metrics : dict[str, float] | None
-            The metrics of the trial. By default ``None``.
+            The metrics of the trial, by default ``None``.
         state : TrialState
-<<<<<<< HEAD
-            The state of the trial, by default ``TrialState.RUNNING``. (Optional)
-
-        Raises
-        ------
-        RuntimeError
-            if the experiment state is corrupted, i.e repeating trials are found.
-=======
             The state of the trial, by default ``TrialState.RUNNING``.
->>>>>>> 5d97fbe0
 
         Raises
         ------
@@ -435,19 +418,11 @@
         trial_state : TrialState
             The state of the trial.
         _opt_distributions_kwargs : dict[str, ty.Any] | None
-<<<<<<< HEAD
-            Optuna distribution kwargs, by default None.
-        _opt_distributions_types : dict[str, str] | None
-            Optuna distribution types, by default None
-        _opt_params : dict[str, ty.Any] | None
-            Optuna params, by default None.
-=======
             Optuna distribution kwargs, by default ``None``.
         _opt_distributions_types : dict[str, str] | None
             Optuna distribution types, by default ``None``.
         _opt_params : dict[str, ty.Any] | None
             Optuna params, by default ``None``.
->>>>>>> 5d97fbe0
         """
         with Session(self.engine) as session:
             trial = Trial(
