import copy
import typing as ty
from copy import deepcopy
from pathlib import Path

import git
import torch
from git import exc

from ablator.config.proto import RunConfig
from ablator.main.model.wrapper import ModelWrapper


class ProtoTrainer:
    """
    Manages resources for Prototyping. This trainer runs an experiment of a single
    prototype model (Therefore no ablation study nor HPO).

    Parameters
    ----------
    wrapper : ModelWrapper
        The main model wrapper.
    run_config : RunConfig
        Running configuration for the model.

    Parameters
    ----------
    wrapper : ModelWrapper
        The main model wrapper.
    run_config : RunConfig
        Running configuration for the model.

    Attributes
    ----------
    wrapper : ModelWrapper
        The main model wrapper.
    run_config : RunConfig
        Running configuration for the model.
    experiment_dir : Path
        The path object to the experiment directory.

    Raises
    ------
    RuntimeError
        If the experiment directory is not defined in the running configuration.

    Examples
    --------
    Below is a complete workflow on how to launch a prototype experiment with ``ProtoTrainer``,
    from defining the config to launching the experiment:

    - Define training config:

    >>> my_optimizer_config = OptimizerConfig("sgd", {"lr": 0.5, "weight_decay": 0.5})
    >>> my_scheduler_config = SchedulerConfig("step", arguments={"step_size": 1, "gamma": 0.99})
    >>> train_config = TrainConfig(
    ...     dataset="[Dataset Name]",
    ...     batch_size=32,
    ...     epochs=10,
    ...     optimizer_config = my_optimizer_config,
    ...     scheduler_config = my_scheduler_config
    ... )

    - Define model config: we use the default one with no custom hyperparameters (sometimes you would
      want to customize it to run ablation study/ HPO on the model's hyperparameters in a parallel
      experiment, which needs ``ParallelTrainer`` and ``ParallelConfig`` instead of ``ProtoTrainer``
      and ``RunConfig``):

    >>> model_config = ModelConfig()

    - Define run config:

    >>> run_config = RunConfig(
    ...     train_config=train_config,
    ...     model_config=model_config,
    ...     metrics_n_batches = 800,
    ...     experiment_dir = "/tmp/experiments",
    ...     device="cpu",
    ...     amp=False,
    ...     random_seed = 42
    ... )

    - Create model wrapper:

    >>> class MyModelWrapper(ModelWrapper):
    >>>     def __init__(self, *args, **kwargs):
    >>>         super().__init__(*args, **kwargs)
    >>>
    >>>     def make_dataloader_train(self, run_config: RunConfig):
    >>>         return torch.utils.data.DataLoader(<train_dataset>, batch_size=32, shuffle=True)
    >>>
    >>>     def make_dataloader_val(self, run_config: RunConfig):
    >>>         return torch.utils.data.DataLoader(<val_dataset>, batch_size=32, shuffle=False)

    - After gathering all configurations and model wrapper, it's time we initialize and launch the
      prototype trainer. When launching the experiment, we must provide a working directory, which
      points to a git repository that is used for keeping track of the code differences:

    >>> wrapper = MyModelWrapper(
    ...     model_class=<your_ModelModule_class>,
    ... )
    >>> ablator = ProtoTrainer(
    ...     wrapper=wrapper,
    ...     run_config=run_config,
    ... )
    >>> metrics = ablator.launch(working_directory=os.getcwd())  # suppose current directory is tracked by git
    """

    def __init__(
        self,
        wrapper: ModelWrapper,
        run_config: RunConfig,
    ):
        # Initialize model wrapper and running configuration for the model.
        super().__init__()
        self.wrapper = copy.deepcopy(wrapper)
        self.run_config: RunConfig = copy.deepcopy(run_config)
        if self.run_config.experiment_dir is None:
            raise RuntimeError("Must specify an experiment directory.")
        experiment_dir = self.run_config.experiment_dir
        experiment_path = Path(experiment_dir).absolute().resolve()
        self.experiment_dir = experiment_path
        self.run_config.experiment_dir = experiment_dir

    def pre_train_setup(self):
        """
        Used to prepare resources to avoid stalling during training or when resources are
        shared between trainers.
        """

    def _mount(self):
        # TODO
        # mount experiment directory
        # https://rclone.org/commands/rclone_mount/
        pass

    def _get_diffs(self, working_dir: str = ""):
        try:
            repo = git.Repo(Path(working_dir).resolve().absolute().as_posix())
            t = repo.head.commit.tree
            diffs = repo.git.diff(t)
            return f"Git Diffs for {repo.head.ref} @ {repo.head.commit}: \n{diffs}"
        except ValueError as e:
            raise RuntimeError(
                f"Could not parse repo at {working_dir}. Error: {str(e)}"
            ) from e
        except exc.NoSuchPathError as e:
            raise FileNotFoundError(f"Directory {working_dir} was not found. ") from e
        except exc.InvalidGitRepositoryError:
            return (
                f"No git repository was detected at {working_dir}. "
                "We recommend setting the working directory to a git repository "
                "to keep track of changes."
            )

    def launch(self, working_directory: str, debug: bool = False) -> dict[str, float]:
        """
        Launch the prototype experiment (train, evaluate the single prototype model) and return metrics.

        Parameters
        ----------
        working_directory : str
            The working directory points to a git repository that is used for keeping track of
            the code differences.
        debug : bool, optional
<<<<<<< HEAD
            Whether to train model in debug mode. By default False
=======
            Whether to train models in debug mode, by default ``False``.
>>>>>>> 5d97fbe0

        Returns
        -------
        metrics : dict[str, float]
            Metrics returned after training.
        """
        self._mount()
        self.pre_train_setup()
        self.wrapper.init_state(
            run_config=self.run_config, smoke_test=False, debug=debug, resume=False
        )
        diffs = self._get_diffs(working_directory)
        self.wrapper.logger.info(diffs)
        metrics = self.wrapper.train(debug=debug)
        return metrics

    def evaluate(self) -> dict[str, dict[str, ty.Any]]:
        """
        Run model evaluation on the training results, sync evaluation results to external logging services
        (e.g Google cloud storage, other remote servers).

        Returns
        -------
        metrics : dict[str, dict[str, ty.Any]]
            Metrics returned after evaluation.
        """
        # TODO load model if it is un-trained
        metrics = self.wrapper.evaluate(self.run_config)
        return metrics

    def smoke_test(self, config: RunConfig | None = None):
        """
        Run a smoke test training process on the model.

        Parameters
        ----------
        config : RunConfig | None
            Running configuration for the model.

        Examples
        --------
        try:
            ablator.smoke_test(run_config)
        except err:
            raise err
        """
        if config is None:
            config = self.run_config
        run_config = deepcopy(config)
        wrapper = type(self.wrapper)(self.wrapper.model_class)
        wrapper.train(run_config=run_config, smoke_test=True)
        del wrapper
        torch.cuda.empty_cache()
        return True<|MERGE_RESOLUTION|>--- conflicted
+++ resolved
@@ -15,13 +15,6 @@
     """
     Manages resources for Prototyping. This trainer runs an experiment of a single
     prototype model (Therefore no ablation study nor HPO).
-
-    Parameters
-    ----------
-    wrapper : ModelWrapper
-        The main model wrapper.
-    run_config : RunConfig
-        Running configuration for the model.
 
     Parameters
     ----------
@@ -163,11 +156,7 @@
             The working directory points to a git repository that is used for keeping track of
             the code differences.
         debug : bool, optional
-<<<<<<< HEAD
-            Whether to train model in debug mode. By default False
-=======
             Whether to train models in debug mode, by default ``False``.
->>>>>>> 5d97fbe0
 
         Returns
         -------
