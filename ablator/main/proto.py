import copy
import time
import typing as ty
from copy import deepcopy
from pathlib import Path

import git
import torch
from git import exc

try:
    from rmount import RemoteMount
except ImportError:
    RemoteMount = None

from ablator.config.proto import RunConfig
from ablator.main.model.wrapper import ModelWrapper
from ablator.utils.file import expand_path


class ProtoTrainer:
    """
    Manages resources for Prototyping. This trainer runs an experiment of a single
    prototype model (Therefore no ablation study nor HPO).

    Parameters
    ----------
    wrapper : ModelWrapper
        The main model wrapper.
    run_config : RunConfig
        Running configuration for the model.

    Attributes
    ----------
    wrapper : ModelWrapper
        The main model wrapper.
    run_config : RunConfig
        Running configuration for the model.
    experiment_dir : Path
        The path object to the experiment directory.

    Raises
    ------
    RuntimeError
        If the experiment directory is not defined in the running configuration.

    Examples
    --------
    Below is a complete workflow on how to launch a prototype experiment with ``ProtoTrainer``,
    from defining the config to launching the experiment:

    - Define training config:

    >>> my_optimizer_config = OptimizerConfig("sgd", {"lr": 0.5, "weight_decay": 0.5})
    >>> my_scheduler_config = SchedulerConfig("step", arguments={"step_size": 1, "gamma": 0.99})
    >>> train_config = TrainConfig(
    ...     dataset="[Dataset Name]",
    ...     batch_size=32,
    ...     epochs=10,
    ...     optimizer_config = my_optimizer_config,
    ...     scheduler_config = my_scheduler_config
    ... )

    - Define model config: we use the default one with no custom hyperparameters (sometimes you would
      want to customize it to run ablation study/ HPO on the model's hyperparameters in a parallel
      experiment, which needs ``ParallelTrainer`` and ``ParallelConfig`` instead of ``ProtoTrainer``
      and ``RunConfig``):

    >>> model_config = ModelConfig()

    - Define run config:

    >>> run_config = RunConfig(
    ...     train_config=train_config,
    ...     model_config=model_config,
    ...     metrics_n_batches = 800,
    ...     experiment_dir = "/tmp/experiments",
    ...     device="cpu",
    ...     amp=False,
    ...     random_seed = 42
    ... )

    - Create model wrapper:

    >>> class MyModelWrapper(ModelWrapper):
    >>>     def __init__(self, *args, **kwargs):
    >>>         super().__init__(*args, **kwargs)
    >>>
    >>>     def make_dataloader_train(self, run_config: RunConfig):
    >>>         return torch.utils.data.DataLoader(<train_dataset>, batch_size=32, shuffle=True)
    >>>
    >>>     def make_dataloader_val(self, run_config: RunConfig):
    >>>         return torch.utils.data.DataLoader(<val_dataset>, batch_size=32, shuffle=False)

    - After gathering all configurations and model wrapper, it's time we initialize and launch the
      prototype trainer. When launching the experiment, we must provide a working directory, which
      points to a git repository that is used for keeping track of the code differences:

    >>> wrapper = MyModelWrapper(
    ...     model_class=<your_ModelModule_class>,
    ... )
    >>> ablator = ProtoTrainer(
    ...     wrapper=wrapper,
    ...     run_config=run_config,
    ... )
    >>> metrics = ablator.launch(working_directory=os.getcwd())  # suppose current directory is tracked by git
    """

    def __init__(
        self,
        wrapper: ModelWrapper,
        run_config: RunConfig,
    ):
        # Initialize model wrapper and running configuration for the model.
        super().__init__()
        self.wrapper = copy.deepcopy(wrapper)
        self.run_config: RunConfig = copy.deepcopy(run_config)
        self.mount_server: None | "RemoteMount" = None
        if self.run_config.experiment_dir is None:
            raise RuntimeError("Must specify an experiment directory.")
        experiment_dir = self.run_config.experiment_dir
        experiment_path = expand_path(experiment_dir)
        self.experiment_dir = experiment_path
        self.run_config.experiment_dir = experiment_dir
        self._is_new_experiment = False
        if self.run_config.experiment_id is None:
            # we choose time.time as a id as opposed to a uuid, because
            # it is informative of the creation time, and it is almost certain
            # to be unique, unless two experiments are created on the same
            # moment by the same user and in the same experiment directory....
            # unlikely. (Who is f*ing with us?)
            self.run_config.experiment_id = f"experiment_{int(time.time())}"
            self._is_new_experiment = True
        self.experiment_id: str = self.run_config.experiment_id

    def pre_train_setup(self):
        """
        Used to prepare resources to avoid stalling during training or when resources are
        shared between trainers.
        """

    def _mount(self, resume: bool = False, debug: bool = False, timeout: int = 60):
        if resume and self._is_new_experiment:
            raise RuntimeError(
                "Can not leave `experiment_id` unspecified in the configuration when"
                " resuming an experiment."
            )
        if resume or not self._is_new_experiment:
            self.stop()

        self._is_new_experiment = False
        if self.run_config.remote_config is None:
            return False
        # optional import that must be installed with [server]
        # pylint: disable=import-outside-toplevel,redefined-outer-name
        try:
            from rmount import RemoteMount
        except ImportError as e:
            raise ImportError(
                "remote_config is only supported for Linux systems."
            ) from e

        local_path = self.experiment_dir
        if len(list(local_path.glob("*"))) > 0:
            raise RuntimeError(
                f"The experiment directory `{local_path}` is not empty and it"
                " will lead to errors when synchronizing with a remote storage."
            )
        remote_config = self.run_config.remote_config
        config = remote_config.get_config()
        if remote_config.ssh is not None and remote_config.remote_path is None:
            # TODO allow specifying a directory
            remote_path = Path("/ablator")
        if remote_config.s3 is not None and remote_config.remote_path is None:
            raise ValueError
        else:
            remote_path = remote_config.remote_path
        self.run_config.remote_config.remote_path = (
            Path(remote_path) / self.experiment_id
        )
        remote_path = self.run_config.remote_config.remote_path
        self.run_config.remote_config.local_path = local_path
        self.mount_server = RemoteMount(
            settings=config,
            remote_path=remote_path,
            local_path=local_path,
            verbose=debug,
            timeout=timeout,
        )
        try:
            self.mount_server.mount()
        except RuntimeError as e:
            raise RuntimeError(
                f"Could not mount to remote directory {remote_path}. Make sure"
                f" that:\n\t1. The {remote_path} directory exists and it has the"
                " correct permisions, i.e. it is writable by the provided"
                " configuration user and/or access key. \n\t2. That the"
                f" configuration {config} is correct."
            ) from e
        return True

    def _get_diffs(self, working_dir: str = ""):
        try:
            repo = git.Repo(expand_path(working_dir).as_posix())
            t = repo.head.commit.tree
            diffs = repo.git.diff(t)
            return f"Git Diffs for {repo.head.ref} @ {repo.head.commit}: \n{diffs}"
        except ValueError as e:
            raise RuntimeError(
                f"Could not parse repo at {working_dir}. Error: {str(e)}"
            ) from e
        except exc.NoSuchPathError as e:
            raise FileNotFoundError(f"Directory {working_dir} was not found. ") from e
        except exc.InvalidGitRepositoryError:
            return (
                f"No git repository was detected at {working_dir}. "
                "We recommend setting the working directory to a git repository "
                "to keep track of changes."
            )

    def launch(
        self, working_directory: str, resume: bool = False, debug: bool = False
    ) -> dict[str, float]:
        """
        Launch the prototype experiment (train, evaluate the single prototype model) and return metrics.

        Parameters
        ----------
        working_directory : str
            The working directory points to a git repository that is used for keeping track of
            the code differences.
        resume : bool
            Whether to resume training the model from existing checkpoints and
            existing experiment state. By default False
        debug : bool, optional
<<<<<<< HEAD
            Whether to train the model in debug mode. By default False
=======
            Whether to train models in debug mode, by default ``False``.
>>>>>>> 138254a2

        Returns
        -------
        metrics : dict[str, float]
            Metrics returned after training.

        Raises
        -------
        RuntimeError
            If the `config.experiment_id` is unspecified but resuming an experiment or the
            experiment directory is not empty but using a remote storage configuration.
        """
        self._mount(resume=resume, debug=debug)
        self.pre_train_setup()

        self.wrapper.init_state(
            run_config=self.run_config, smoke_test=False, debug=debug, resume=resume
        )
        diffs = self._get_diffs(working_directory)
        self.wrapper.logger.info(diffs)
        metrics = self.wrapper.train(debug=debug)
        return metrics

    def evaluate(self) -> dict[str, dict[str, ty.Any]]:
        """
        Run model evaluation on the training results, sync evaluation results to external logging services
        (e.g. Google cloud storage, other remote servers).

        Returns
        -------
        metrics : dict[str, dict[str, ty.Any]]
            Metrics returned after evaluation.
        """
        # TODO load model if it is un-trained
        metrics = self.wrapper.evaluate(self.run_config)
        return metrics

    def smoke_test(self, config: RunConfig | None = None):
        """
        Run a smoke test training process on the model.

        Parameters
        ----------
        config : RunConfig | None
            Running configuration for the model.

        Examples
        --------
        try:
            ablator.smoke_test(run_config)
        except err:
            raise err
        """
        if config is None:
            config = self.run_config
        run_config = deepcopy(config)
        wrapper = type(self.wrapper)(self.wrapper.model_class)
        wrapper.train(run_config=run_config, smoke_test=True)
        del wrapper
        torch.cuda.empty_cache()
        return True

    def __enter__(self, *args, **kwargs):
        return self

    def __exit__(self, *args, **kwargs):
        self.stop()

    def stop(self):
        if hasattr(self, "mount_server") and self.mount_server is not None:
            self.mount_server.unmount()

    # pylint: disable=broad-exception-caught
    def __del__(self):
        try:
            self.stop()
        except Exception:
            ...<|MERGE_RESOLUTION|>--- conflicted
+++ resolved
@@ -233,11 +233,7 @@
             Whether to resume training the model from existing checkpoints and
             existing experiment state. By default False
         debug : bool, optional
-<<<<<<< HEAD
-            Whether to train the model in debug mode. By default False
-=======
             Whether to train models in debug mode, by default ``False``.
->>>>>>> 138254a2
 
         Returns
         -------
