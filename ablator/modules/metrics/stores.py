--- conflicted
+++ resolved
@@ -32,7 +32,7 @@
             The maximum number of batches of values to store for this single store. Default is 30.
         memory_limit : int or None, optional
             The maximum memory allowed for all values in bytes. Default is 1e8.
-        
+
         Examples
         --------
         >>> from ablator.modules.metrics.stores import ArrayStore
@@ -56,7 +56,7 @@
         ----------
         val : np.ndarray or float or int
             The data, can be a batch of data, or a scalar.
-            
+
         Raises
         ------
         AssertionError:
@@ -113,7 +113,7 @@
     def get(self) -> np.ndarray:
         """
         Returns a flatten array of values
-        
+
         Examples
         --------
         >>> from ablator.modules.metrics.stores import ArrayStore
@@ -186,10 +186,10 @@
         moving_average_limit : int, optional
             The maximum number of values allowed to store moving average metrics. Default is 3000.
         evaluation_functions : dict[str, Callable], optional
-            A dictionary of key-value pairs, keys are evaluation function names, values are 
+            A dictionary of key-value pairs, keys are evaluation function names, values are
             callable evaluation functions, e.g mean, sum. Note that arguments to this Callable
             must match with names of prediction batches that the model returns. So if model prediction over
-            a batch looks like this: ``{"preds": <batch of predictions>, "labels": <batch of predicted labels>}``, 
+            a batch looks like this: ``{"preds": <batch of predictions>, "labels": <batch of predicted labels>}``,
             then callable's arguments should be ``preds`` and ``labels``, e.g ``evaluation_functions=
             {"mean": lambda preds, labels: np.mean(preads) + np.mean(labels)}``. Default is None.
 
@@ -230,21 +230,21 @@
     def append(self, **batches: dict[str, np.ndarray]):
         """
         Appends batches of values, constrained on the limits.
-        
+
         Parameters
         ----------
         tag : str
             A tag that specifies which set of predictions to evaluate.
         **batches : dict[str, np.ndarray]
             A dictionary of key-value pairs, where key is type of prediction (e.g predictions, labels),
-            and value is a batch of prediction values. Note that the passed keys in ``**batches`` must match arguments in 
+            and value is a batch of prediction values. Note that the passed keys in ``**batches`` must match arguments in
             evaluation functions arguments in the Callable in `evaluation_functions` when we initialize `PredictionStore` object.
 
         Raises
         ------
         AssertionError
             If passed keys do not match arguments in evaluation functions, or when batches among the keys are different in size.
-        
+
         Examples
         --------
         >>> from ablator.modules.metrics.stores import PredictionStore
@@ -288,15 +288,15 @@
         metrics : dict
             A dictionary of metric values calculated from different sets of predictions.
 
-        
+
         Raises
         ------
         AssertionError
             If passed keys do not match arguments in evaluation functions.
-        
+
         ValueError
             If evaluation result is not a numeric scalar.
-        
+
         Examples
         --------
         >>> from ablator.modules.metrics.main import PredictionStore
@@ -335,10 +335,9 @@
         return metrics
 
     def reset(self):
-<<<<<<< HEAD
         """
         Reset to empty all prediction sequences (e.g predictions, labels).
-        
+
         Examples
         --------
         >>> from ablator.modules.metrics.main import PredictionStore
@@ -351,17 +350,15 @@
         >>> pred_store.append(preds=np.array([4,3,0]), labels=np.array([5,1,3]))
         >>> pred_store.reset()
         """
-=======
         if self._keys is None:
             return
->>>>>>> 591b853a
         for k in self._keys:
             self._get_arr(k).reset()
 
 
 class MovingAverage(ArrayStore):
     """
-    This class is used to store moving average metrics 
+    This class is used to store moving average metrics
 
     """
 
@@ -398,7 +395,7 @@
         ----------
         val : ty.Union[np.ndarray, torch.Tensor, float, int]
             The data to be appended
-            
+
         Raises
         ------
         ValueError:
