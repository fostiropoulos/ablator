import os
from datetime import datetime
from pathlib import Path

import ray


class FileLogger:
    """
    A logger that writes messages to a file and prints them to the console.

    Attributes
    ----------
    WARNING : str
        ANSI escape code for the warning text color.
    FAIL : str
        ANSI escape code for the error text color.
    ENDC : str
        ANSI escape code for resetting the text color.

    Parameters
    ----------
    path : str | Path | None
        Path to the log file, by default ``None``.
    verbose : bool
        Whether to print messages to the console, by default ``True``.
    prefix : str | None
        A prefix to add to each logged message, by default ``None``.
    """

    WARNING: str = "\033[93m"
    FAIL: str = "\033[91m"
    ENDC: str = "\033[0m"

    def __init__(
        self,
        path: str | Path | None = None,
        verbose: bool = True,
        prefix: str | None = None,
    ):
        # Initialize a FileLogger.
        self.path = path
        if path is not None:
            self.set_path(path)
        self.verbose = verbose
        self.set_prefix(prefix)

    def _write(self, msg: str):
        """
        Write a message to the log file.

        Parameters
        ----------
        msg : str
            The message to write.
        """

        if self.path is not None:
            with open(self.path, "a", encoding="utf-8") as f:
                f.write(f"{msg}\n")

    def _print(self, msg: str, verbose: bool = False):
        """
        Print a message to the console.

        Parameters
        ----------
        msg : str
            The message to print.
        verbose : bool
<<<<<<< HEAD
            Whether to print messages to the console, by default True.
=======
            Whether to print messages to the console, by default ``True``.
>>>>>>> 5d97fbe0
        """

        if self.verbose or verbose:
            print(msg)

    def info(self, msg: str, verbose: bool = False) -> str:
        """Log an info message.

        Parameters
        ----------
        msg : str
            The message to log.
        verbose : bool
            Whether to print messages to the console, by default ``False``.

        Returns
        -------
        str
            the formated string message
        """
        return self(msg, verbose)

    def warn(self, msg: str, verbose: bool = True) -> str:
        """Log a warning message.

        Parameters
        ----------
        msg : str
            The message to log.
        verbose : bool
            Whether to print messages to the console, by default ``True``.

        Returns
        -------
        str
            the formated string message
        """
        msg = f"{FileLogger.WARNING}{msg}{FileLogger.ENDC}"
        return self(msg, verbose)

    def error(self, msg: str) -> str:
        """Log an error message.

        Parameters
        ----------
        msg : str
            The message to log.

        Returns
        -------
        str
            the formated string message
        """
        msg = f"{FileLogger.FAIL}{msg}{FileLogger.ENDC}"
        return self(msg, True)

    def __call__(self, msg: str, verbose: bool = True) -> str:
        """Log a message.

        Parameters
        ----------
        msg : str
            The message to log.
        verbose : bool
<<<<<<< HEAD
            Whether to print messages to the console, by default True.
=======
            Whether to print messages to the console, by default ``True``.
>>>>>>> 5d97fbe0


        Returns
        -------
        str
            the formated string message
        """
        now = datetime.now().strftime("%Y-%m-%d %H:%M:%S")
        msg = f"{now}: {self.prefix}{msg}"
        self._write(msg)
        self._print(msg, verbose)
        return msg

    def set_prefix(self, prefix: str | None = None):
        """Set the prefix for the logger.

        Parameters
        ----------
        prefix : str | None
            The prefix to add to each logged message, by default ``None``.
        """
        if prefix is not None:
            self.prefix = f"{prefix} - "
        else:
            self.prefix = ""

    def set_path(self, path: str | Path):
        """Set the path to the log file.

        Parameters
        ----------
        path : str | Path
            The path to the log file.
        """
        self.path = Path(path)
        parent_dir = self.path.parent
        parent_dir.mkdir(exist_ok=True, parents=True)
        mode = "a" if os.path.exists(path) else "w"
        now = datetime.now().strftime("%Y-%m-%d %H:%M:%S")

        with open(path, mode, encoding="utf-8") as f:
            f.write(f"Starting Logger {now} \n")


class RemoteFileLogger(FileLogger):
    def __init__(
        self,
        path: str | Path | None = None,
        verbose: bool = True,
        prefix: str | None = None,
    ):
        super().__init__(path, verbose, prefix)
        self._file_logger: ray.RemoteFunction[FileLogger]

    def to_remote(self, address: str | None = None):
        if address is None:
            address, _ = ray.get_runtime_context().gcs_address.split(":")
        self._file_logger = (
            ray.remote(FileLogger)
            .options(num_cpus=0.001, resources={f"node:{address}": 0.001})
            .remote(
                self.path,
                self.verbose,
                self.prefix[: -len(" - ")] if self.prefix is not None else None,
            )
        )

    def __call__(self, msg: str, verbose: bool = True):
        if hasattr(self, "_file_logger"):
            msg = ray.get(self._file_logger.__call__.remote(msg, False))
            self._print(msg, verbose)
        else:
            super().__call__(msg, verbose=verbose)

    def set_path(self, path: str | Path):
        if hasattr(self, "_file_logger"):
            ray.get(self._file_logger.set_path.remote(path))
        else:
            super().set_path(path)

    def set_prefix(self, prefix: str | None = None):
        if hasattr(self, "_file_logger"):
            ray.get(self._file_logger.set_prefix.remote(prefix))
        else:
            super().set_prefix(prefix)<|MERGE_RESOLUTION|>--- conflicted
+++ resolved
@@ -68,11 +68,7 @@
         msg : str
             The message to print.
         verbose : bool
-<<<<<<< HEAD
-            Whether to print messages to the console, by default True.
-=======
             Whether to print messages to the console, by default ``True``.
->>>>>>> 5d97fbe0
         """
 
         if self.verbose or verbose:
@@ -137,11 +133,7 @@
         msg : str
             The message to log.
         verbose : bool
-<<<<<<< HEAD
-            Whether to print messages to the console, by default True.
-=======
             Whether to print messages to the console, by default ``True``.
->>>>>>> 5d97fbe0
 
 
         Returns
