--- conflicted
+++ resolved
@@ -187,11 +187,7 @@
         summary_dir : Path
             Path to the summary directory.
         run_config : RunConfig | None
-<<<<<<< HEAD
-            The run configuration, by default None.
-=======
             The run configuration, by default ``None``.
->>>>>>> 5d97fbe0
 
         Returns
         -------
@@ -369,17 +365,10 @@
             The file name.
 
         itr : int | None
-<<<<<<< HEAD
-            The iteration, by default None. If not provided, the current iteration is incremented by 1.
-
-        is_best : bool
-            Whether this is the best checkpoint, by default False.
-=======
             The iteration. If not provided, the current iteration is incremented by 1, by default ``None``.
 
         is_best : bool
             Whether this is the best checkpoint, by default ``False``.
->>>>>>> 5d97fbe0
 
         """
         if self.experiment_dir is None:
@@ -432,9 +421,6 @@
 
         Parameters
         ----------
-<<<<<<< HEAD
-        TODO{hiue}
-=======
         *args : Any
             Positional arguments to be passed. These arguments are:
 
@@ -448,7 +434,6 @@
 
             - ``verbose`` : ``bool`` - Whether to print messages to the console, by default ``False``.
 
->>>>>>> 5d97fbe0
         """
         self.logger.info(*args, **kwargs)
 
@@ -459,9 +444,6 @@
 
         Parameters
         ----------
-<<<<<<< HEAD
-        TODO{hiue}
-=======
         *args : Any
             Positional arguments to be passed. These arguments are:
 
@@ -474,7 +456,6 @@
             - ``msg`` : ``str`` - The message to log,
 
             - ``verbose`` : ``bool`` - Whether to print messages to the console, by default ``True``.
->>>>>>> 5d97fbe0
         """
         self.logger.warn(*args, **kwargs)
 
@@ -485,9 +466,6 @@
 
         Parameters
         ----------
-<<<<<<< HEAD
-        TODO{hiue}
-=======
         *args : Any
             Positional arguments to be passed. These arguments are:
 
@@ -498,6 +476,5 @@
 
             - ``msg`` : ``str`` - The message to log.
 
->>>>>>> 5d97fbe0
         """
         self.logger.error(*args, **kwargs)