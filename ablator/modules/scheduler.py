import typing as ty
from abc import abstractmethod

from torch import nn
from torch.optim.lr_scheduler import OneCycleLR, ReduceLROnPlateau, StepLR, _LRScheduler
from torch.optim import Optimizer

from ablator.config.main import ConfigBase, Derived, configclass


Scheduler = ty.Union[_LRScheduler, ReduceLROnPlateau, ty.Any]

StepType = ty.Literal["train", "val", "epoch"]


@configclass
class SchedulerArgs(ConfigBase):
    """
    Abstract base class for defining arguments to initialize a learning rate scheduler.

    Attributes
    ----------
    step_when : StepType
        The step type at which the scheduler.step() should be invoked: ``'train'``, ``'val'``, or ``'epoch'``.

    """

    # step every train step or every validation step
    step_when: StepType

    @abstractmethod
    def init_scheduler(self, model: nn.Module, optimizer: Optimizer):
        """
        Abstract method to be implemented by derived classes, which creates and returns a scheduler object.
        """
        raise NotImplementedError("init_scheduler method not implemented.")


@configclass
class SchedulerConfig(ConfigBase):
    """
    A class that defines a configuration for a learning rate scheduler. This scheduler config
    will be provided to ``TrainConfig`` (optional) as part of the training setting of the experiment.

<<<<<<< HEAD
    Arguments
=======
    Parameters
    ----------
    name : str
        The name of the scheduler, this can be any in ``['None', 'step', 'cycle', 'plateau']``.
    arguments : dict[str, ty.Any]
        The arguments for the scheduler, specific to a certain type of scheduler. Refer to  `Configuration
        Basics scheduler <./notebooks/Configuration-Basics.ipynb>`_ tutorial for more details on each
        scheduler's arguments.

    Attributes
>>>>>>> 5d97fbe0
    ----------
    name : str
        The name of the scheduler.
    arguments : SchedulerArgs
        The arguments needed to initialize the scheduler.

    Examples
    --------
    The following example shows how to create a scheduler config and use it in ``TrainConfig`` to define
    the training setting of the experiment. ``scheduler_config`` will initialize property ``arguments``
    of type ``StepLRConfig``, setting ``step_size=1``, ``gamma=0.99`` as its properties.

    >>> optim_config = OptimizerConfig("sgd", {"lr": 0.5})
    >>> scheduler_config = SchedulerConfig("step", arguments={"step_size": 1, "gamma": 0.99})
    >>> train_config = TrainConfig(
    ...     dataset="[Dataset Name]",
    ...     batch_size=32,
    ...     epochs=20,
    ...     optimizer_config=optim_config,
    ...     scheduler_config=scheduler_config
    ... )
    >>> # ... create the run config (proto/parallel), model wrapper, trainer and launch the experiment

    In the following example, ``scheduler_config`` will initialize property ``arguments`` of type ``StepLRConfig``,
    setting ``step_size=1``, ``gamma=0.99`` as its properties. We also have access to ``init_scheduler()`` method
    of the property, which initalizes an StepLR scheduler. This method is actually called in ``make_scheduler()``

    >>> scheduler_config = SchedulerConfig("step", arguments={"step_size": 1, "gamma": 0.99})

    .. note::
        A common use case is to run ablation studies on different schedulers to learn about their
        effects on the model performance. However, ``SchedulerConfig`` only configures one single
        scheduler for the experiment. But you can run experiments on different schedulers by creating
<<<<<<< HEAD
        a custom config class and add an extra method called ``make_scheduler``. Go to this tutorial on
=======
        a custom config class and adding an extra method called ``make_scheduler``. Go to this tutorial on
>>>>>>> 5d97fbe0
        `Search space for different types of
        optimizers and scheduler <./notebooks/Searchspace-for-diff-optimizers.ipynb>`_
        for more details.
    """

    name: str
    arguments: SchedulerArgs

    def __init__(self, name: str, arguments: dict[str, ty.Any]):
        # Initializes the scheduler configuration.
        _arguments: None | StepLRConfig | OneCycleConfig | PlateuaConfig
        if (argument_cls := SCHEDULER_CONFIG_MAP[name]) is None:
            _arguments = StepLRConfig(gamma=1)
        else:
            _arguments = argument_cls(**arguments)
        super().__init__(name=name, arguments=_arguments)

    def make_scheduler(self, model: nn.Module, optimizer: Optimizer) -> Scheduler:
        """
        Creates a new scheduler for an optimizer, based on the configuration.

        Parameters
        ----------
        model : nn.Module
            Some schedulers require information from the model. The model is passed as an argument.
        optimizer : Optimizer
            The optimizer used to update the model parameters, whose learning rate we want to monitor.

        Returns
        -------
        Scheduler
            The scheduler.

        Examples
        --------
        >>> scheduler_config = SchedulerConfig("step", arguments={"step_size": 1, "gamma": 0.99})
        >>> optimizer = torch.optim.SGD(model.parameters(), lr=0.7, momentum=0.9)
        >>> scheduler_config.make_scheduler(model, optimizer)
        """
        return self.arguments.init_scheduler(model, optimizer)


@configclass
class OneCycleConfig(SchedulerArgs):
    """
    Configuration class for the OneCycleLR scheduler.

    Attributes
    ----------
    max_lr : float
        Upper learning rate boundaries in the cycle.
    total_steps : Derived[int]
        The total number of steps to run the scheduler in a cycle.
    step_when : StepType
        The step type at which the scheduler.step() should be invoked: ``'train'``, ``'val'``, or ``'epoch'``.

    """

    max_lr: float
    total_steps: Derived[int]
    step_when: StepType = "train"

    def init_scheduler(self, model: nn.Module, optimizer: Optimizer) -> OneCycleLR:
        """
        Initializes the OneCycleLR scheduler.
        Creates and returns a OneCycleLR scheduler that monitors optimizer's learning rate.

        Parameters
        ----------
        model : nn.Module
            The model.
        optimizer : Optimizer
            The optimizer used to update the model parameters, whose learning rate we want to monitor.

        Returns
        -------
        OneCycleLR
            The OneCycleLR scheduler, initialized with arguments defined as attributes of this class.

        Examples
        --------
        >>> optimizer = torch.optim.SGD(model.parameters(), lr=0.7, momentum=0.9)
        >>> scheduler = OneCycleConfig(max_lr=0.5, total_steps=100)
        >>> scheduler.init_scheduler(model, optimizer)

        """
        kwargs = self.to_dict()
        del kwargs["step_when"]

        return OneCycleLR(optimizer, **kwargs)


@configclass
class PlateuaConfig(SchedulerArgs):
    """Configuration class for ReduceLROnPlateau scheduler.

    Attributes
    ----------
        patience : int
            Number of epochs with no improvement after which learning rate will be reduced.
        min_lr : float
            A lower bound on the learning rate.
        mode : str
            One of ``'min'``, ``'max'``, or ``'auto'``, which defines the direction of optimization, so as
            to adjust the learning rate accordingly, i.e when a certain metric ceases improving.
        factor : float
            Factor by which the learning rate will be reduced. ``new_lr = lr * factor``.
        threshold : float
            Threshold for measuring the new optimum, to only focus on significant changes.
        verbose : bool
            If ``True``, prints a message to ``stdout`` for each update.
        step_when : StepType
            The step type at which the scheduler should be invoked: ``'train'``, ``'val'``, or ``'epoch'``.

    """

    patience: int = 10
    min_lr: float = 1e-5
    mode: str = "min"
    factor: float = 0.0  # TODO {fixme} this is error prone -> new_lr = 0
    threshold: float = 1e-4
    verbose: bool = False
    step_when: StepType = "val"

    def init_scheduler(
        self, model: nn.Module, optimizer: Optimizer
    ) -> ReduceLROnPlateau:
        """
        Initialize the ReduceLROnPlateau scheduler.

        Parameters
        ----------
        model : nn.Module
            The model being optimized.
        optimizer : Optimizer
            The optimizer used to update the model parameters, whose learning
            rate we want to monitor.

        Returns
        -------
        ReduceLROnPlateau
            The ReduceLROnPlateau scheduler, initialized with arguments defined as
            attributes of this class.

        Examples
        --------
        >>> optimizer = torch.optim.SGD(model.parameters(), lr=0.7, momentum=0.9)
        >>> scheduler = PlateuaConfig(min_lr=1e-7, mode='min')
        >>> scheduler.init_scheduler(model, optimizer)

        """
        kwargs = self.to_dict()
        del kwargs["step_when"]

        return ReduceLROnPlateau(optimizer, **kwargs)


@configclass
class StepLRConfig(SchedulerArgs):
    """
    Configuration class for StepLR scheduler.

    Parameters
    ----------
    step_size : int
        Period of learning rate decay, by default ``1``.
    gamma : float
        Multiplicative factor of learning rate decay, by default ``0.99``.
    step_when : StepType
        The step type at which the scheduler should be invoked: ``'train'``, ``'val'``, or ``'epoch'``.

    """

    step_size: int = 1
    gamma: float = 0.99
    step_when: StepType = "epoch"

    def init_scheduler(self, model: nn.Module, optimizer: Optimizer) -> StepLR:
        """
        Initialize the StepLR scheduler for a given model and optimizer.

        Parameters
        ----------
        model : nn.Module
            The model to apply the scheduler.
        optimizer : Optimizer
            The optimizer used to update the model parameters, whose learning
            rate we want to monitor.

        Returns
        -------
        StepLR
            The StepLR scheduler, initialized with arguments defined as
            attributes of this class.

        Examples
        --------
        >>> optimizer = torch.optim.SGD(model.parameters(), lr=0.7, momentum=0.9)
        >>> scheduler = StepLRConfig(step_size=20, gamma=0.9)
        >>> scheduler.init_scheduler(model, optimizer)

        """
        kwargs = self.to_dict()
        del kwargs["step_when"]
        return StepLR(optimizer, **kwargs)


SCHEDULER_CONFIG_MAP = {
    "none": None,
    "step": StepLRConfig,
    "cycle": OneCycleConfig,
    "plateau": PlateuaConfig,
}<|MERGE_RESOLUTION|>--- conflicted
+++ resolved
@@ -42,9 +42,6 @@
     A class that defines a configuration for a learning rate scheduler. This scheduler config
     will be provided to ``TrainConfig`` (optional) as part of the training setting of the experiment.
 
-<<<<<<< HEAD
-    Arguments
-=======
     Parameters
     ----------
     name : str
@@ -55,7 +52,6 @@
         scheduler's arguments.
 
     Attributes
->>>>>>> 5d97fbe0
     ----------
     name : str
         The name of the scheduler.
@@ -79,21 +75,11 @@
     ... )
     >>> # ... create the run config (proto/parallel), model wrapper, trainer and launch the experiment
 
-    In the following example, ``scheduler_config`` will initialize property ``arguments`` of type ``StepLRConfig``,
-    setting ``step_size=1``, ``gamma=0.99`` as its properties. We also have access to ``init_scheduler()`` method
-    of the property, which initalizes an StepLR scheduler. This method is actually called in ``make_scheduler()``
-
-    >>> scheduler_config = SchedulerConfig("step", arguments={"step_size": 1, "gamma": 0.99})
-
     .. note::
         A common use case is to run ablation studies on different schedulers to learn about their
         effects on the model performance. However, ``SchedulerConfig`` only configures one single
         scheduler for the experiment. But you can run experiments on different schedulers by creating
-<<<<<<< HEAD
-        a custom config class and add an extra method called ``make_scheduler``. Go to this tutorial on
-=======
         a custom config class and adding an extra method called ``make_scheduler``. Go to this tutorial on
->>>>>>> 5d97fbe0
         `Search space for different types of
         optimizers and scheduler <./notebooks/Searchspace-for-diff-optimizers.ipynb>`_
         for more details.
