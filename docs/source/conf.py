# Configuration file for the Sphinx documentation builder.
#
# For the full list of built-in configuration values, see the documentation:
# https://www.sphinx-doc.org/en/master/usage/configuration.html

# -- Project information -----------------------------------------------------
# https://www.sphinx-doc.org/en/master/usage/configuration.html#project-information

import os
import sys

sys.path.insert(0, os.path.abspath("../../ablator"))

project = "ablator"
copyright = "2023, ablator.org"
author = "Iordanis Fostiropoulos"
release = "0.0.1"

# -- General configuration ---------------------------------------------------
# https://www.sphinx-doc.org/en/master/usage/configuration.html#general-configuration

<<<<<<< HEAD
extensions = [
    "sphinx.ext.autodoc",
    "numpydoc",
    "sphinx.ext.todo",
    "sphinx.ext.viewcode",
    "nbsphinx",
]
=======
extensions = ['sphinx.ext.autodoc', 'numpydoc',
              'sphinx.ext.todo', 'sphinx.ext.viewcode', 'nbsphinx',
              'sphinx.ext.autosummary']
>>>>>>> 3148ee49

templates_path = ["_templates"]
exclude_patterns = []


# -- Options for HTML output -------------------------------------------------
# https://www.sphinx-doc.org/en/master/usage/configuration.html#options-for-html-output

<<<<<<< HEAD
html_theme = "sphinx_book_theme"
html_static_path = ["_static"]
=======
html_theme = "pydata_sphinx_theme"
html_static_path = ['_static']
>>>>>>> 3148ee49

html_css_files = [
    'css/custom.css',
]

html_context = {
    "default_mode": "light"
}

numpydoc_show_class_members = False
numpydoc_class_members_toctree = False
numpydoc_show_inherited_class_membersbool = False

<<<<<<< HEAD
autodoc_default_options = {"special-members": "__init__"}

=======
>>>>>>> 3148ee49
html_title = "Ablator Documentation"
html_favicon = "_static/ablator-logo.svg"

html_theme_options = {
    "navbar_start": ["navbar-logo"],
    "navbar_center": ["navbar-nav"],
    "navbar_end": ["navbar-icon-links"],
    "navbar_persistent": ["search-button"],
    "header_links_before_dropdown": 6,
    "navigation_with_keys": False,
    "collapse_navigation": True,
    "show_nav_level": 1,
    "show_toc_level": 2,
    "logo": {
        "image_light": "_static/ablator-banner-light.svg",
        "image_dark": "_static/ablator-banner-dark.svg",
        "link": "index",
        "alt_text": "ablator",
    },
<<<<<<< HEAD
    "search_bar_text": "Search",
=======
    "icon_links": [
        {
            "name": "GitHub",
            "url": "https://github.com/fostiropoulos/ablator",
            "icon": "fa-brands fa-square-github",
            "type": "fontawesome",
        },
    ],
    "icon_links_label": "Quick Links",

>>>>>>> 3148ee49
}

html_sidebars = {
    "**": ['search-field', 'sidebar-nav-bs'],
    "index": [],
    "notebooks/GettingStarted": [],
    "notebooks/GettingStarted-more-demos": [],
    "api.reference": [],
}<|MERGE_RESOLUTION|>--- conflicted
+++ resolved
@@ -19,19 +19,9 @@
 # -- General configuration ---------------------------------------------------
 # https://www.sphinx-doc.org/en/master/usage/configuration.html#general-configuration
 
-<<<<<<< HEAD
-extensions = [
-    "sphinx.ext.autodoc",
-    "numpydoc",
-    "sphinx.ext.todo",
-    "sphinx.ext.viewcode",
-    "nbsphinx",
-]
-=======
 extensions = ['sphinx.ext.autodoc', 'numpydoc',
               'sphinx.ext.todo', 'sphinx.ext.viewcode', 'nbsphinx',
               'sphinx.ext.autosummary']
->>>>>>> 3148ee49
 
 templates_path = ["_templates"]
 exclude_patterns = []
@@ -40,13 +30,8 @@
 # -- Options for HTML output -------------------------------------------------
 # https://www.sphinx-doc.org/en/master/usage/configuration.html#options-for-html-output
 
-<<<<<<< HEAD
-html_theme = "sphinx_book_theme"
-html_static_path = ["_static"]
-=======
 html_theme = "pydata_sphinx_theme"
 html_static_path = ['_static']
->>>>>>> 3148ee49
 
 html_css_files = [
     'css/custom.css',
@@ -60,11 +45,6 @@
 numpydoc_class_members_toctree = False
 numpydoc_show_inherited_class_membersbool = False
 
-<<<<<<< HEAD
-autodoc_default_options = {"special-members": "__init__"}
-
-=======
->>>>>>> 3148ee49
 html_title = "Ablator Documentation"
 html_favicon = "_static/ablator-logo.svg"
 
@@ -84,9 +64,6 @@
         "link": "index",
         "alt_text": "ablator",
     },
-<<<<<<< HEAD
-    "search_bar_text": "Search",
-=======
     "icon_links": [
         {
             "name": "GitHub",
@@ -97,7 +74,6 @@
     ],
     "icon_links_label": "Quick Links",
 
->>>>>>> 3148ee49
 }
 
 html_sidebars = {
