--- conflicted
+++ resolved
@@ -235,7 +235,6 @@
 
 In the main directory (after activating the correct environment):
 
-<<<<<<< HEAD
 
 ```bash
 $ bash scripts/run_tests.sh
@@ -280,30 +279,4 @@
 
 ### Code Coverage
 
-By default pytests run codecov which will generate a `coverage.xml` in the main repo directory. The coverage report is by default uploaded to [codecov](https://about.codecov.io/) every time you perform an update. To visualize it locally you can use the [official guide](https://github.com/codecov/codecov-cli#how-to-use-local-upload).
-=======
-1. `bash scripts/make_docker.sh`
-2.
-```bash
-# maps the local docker instance to inside docker
-# sets sufficient number of cpus
-# allows access of pids to the host for correct GPU utilization
-# enables access to GPUs inside docker, remove `--gpus all` to test without GPUs
-# `ablator` is the tagged docker
-docker run -v \
-   /var/run/docker.sock:/var/run/docker.sock \
-   --cpuset-cpus="0-4" \
-   --pid host \
-   --gpus all \
-   ablator
-```
-3. pylint: `pylint ablator`
-4. mypy: `mypy ablator`
-5. flake8: `flake8 ablator`
-6. pydoc-lint: `pydoclint ablator`
-7. black: `black .`
-
-Or simply
-
-`bash scripts/run_tests.sh`
->>>>>>> 5d97fbe0
+By default pytests run codecov which will generate a `coverage.xml` in the main repo directory. The coverage report is by default uploaded to [codecov](https://about.codecov.io/) every time you perform an update. To visualize it locally you can use the [official guide](https://github.com/codecov/codecov-cli#how-to-use-local-upload).