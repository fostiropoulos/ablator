import copy
import os
from pathlib import Path
import git
import torch
import numpy as np
from torch import nn
from ablator import (
    ModelConfig,
    OptimizerConfig,
    RunConfig,
    TrainConfig,
    ProtoTrainer,
    ModelWrapper,
    SchedulerConfig,
)
import pytest
import random
from ablator.config.hpo import SearchSpace
from ablator.config.mp import ParallelConfig
from ablator.main.model.main import EvaluationError
from ablator.main.mp import ParallelTrainer

from ablator.modules.scheduler import SCHEDULER_CONFIG_MAP, PlateuaConfig

_optimizer_config = OptimizerConfig(name="sgd", arguments={"lr": 0.1})


class MyPlateauConfig(PlateuaConfig):
    def __init__(self, *args, debug: bool = False, **kwargs):
        super().__init__(*args, debug=debug, **kwargs)

    def make_scheduler(self, model: nn.Module, optimizer):
        scheduler_cls = self.init_scheduler(model, optimizer)
        scheduler_cls.step_when = "val"
        return scheduler_cls


class MyTrainConfig(TrainConfig):
    scheduler_config: MyPlateauConfig


class MyParallelConfig(ParallelConfig):
    train_config: MyTrainConfig


_train_config = TrainConfig(
    dataset="test",
    batch_size=128,
    epochs=2,
    optimizer_config=_optimizer_config,
    scheduler_config=None,
)

_config = ParallelConfig(
    train_config=_train_config,
    model_config=ModelConfig(),
    verbose="silent",
    device="cpu",
    amp=False,
    search_space={
        "train_config.optimizer_config.arguments.lr": SearchSpace(
            value_range=[0.01, 0.1], value_type="float"
        )
    },
    optim_metrics={"val_loss": "min"},
    optim_metric_name="val_loss",
    total_trials=2,
)

scheduler_args = {"cycle": {"max_lr": 0.1, "total_steps": 1000}}


@pytest.fixture
def config():
    return copy.deepcopy(_config)


class MyCustomModel(nn.Module):
    def __init__(self, *args, **kwargs) -> None:
        super().__init__()
        self.param = nn.Parameter(torch.ones(100, 1))

    def forward(self, x: torch.Tensor):
        x = self.param
        if self.training:
            x = x + torch.rand_like(self.param) * 0.01
        return {"preds": x}, x.sum().abs()


class TestWrapper(ModelWrapper):
    def make_dataloader_train(self, run_config: RunConfig):
        dl = [torch.rand(100) for i in range(100)]
        return dl

    def make_dataloader_val(self, run_config: RunConfig):
        dl = [torch.rand(100) for i in range(100)]
        return dl


class MyCustomModel3(nn.Module):
    def __init__(self, *args, **kwargs) -> None:
        super().__init__()
        self.param = nn.Parameter(torch.ones(100, 1))

    def forward(self, x: torch.Tensor):
        x = self.param + torch.rand_like(self.param) * 0.01
        return {"preds": x}, None


class TestWrapper2(ModelWrapper):
    def make_dataloader_train(self, run_config: RunConfig):
        dl = [torch.rand(100) for i in range(100)]
        return dl


def my_accuracy(preds):
    return float(np.mean(preds))


class TestWrapperCustomEval(TestWrapper):
    def evaluation_functions(self):
        return {"mean": my_accuracy}


class TestWrapperCustomEvalUnderscore(TestWrapper):
    def evaluation_functions(self):
        return {"mean_score": my_accuracy}


def test_proto(tmp_path: Path, config, working_dir):
    wrapper = TestWrapper(MyCustomModel)

    config.experiment_dir = tmp_path.joinpath(f"{random.random()}")
    ablator = ProtoTrainer(wrapper=wrapper, run_config=config)
    metrics = ablator.launch(working_directory=working_dir)
    val_metrics = ablator.evaluate()
    assert np.isclose(metrics["val_loss"], val_metrics["val"]["loss"])


def test_proto_with_scheduler(tmp_path: Path, config, working_dir):
    wrapper = TestWrapper(MyCustomModel)
    config.experiment_dir = tmp_path.joinpath(f"{random.random()}")
    config.train_config.scheduler_config = SchedulerConfig(
        "step", arguments={"step_when": "val"}
    )
    ablator = ProtoTrainer(wrapper=wrapper, run_config=config)
    metrics = ablator.launch(working_directory=working_dir)
    val_metrics = ablator.evaluate()
    assert np.isclose(metrics["val_loss"], val_metrics["val"]["loss"])


def test_missing_val_dataloader(config: ParallelConfig, assert_error_msg):
    msg = assert_error_msg(lambda: TestWrapper2(MyCustomModel3).train(config))
    assert (
        msg
        == "optim_metric_name=`val_loss` not found in metrics ['best_iteration', 'best_val_loss', 'current_epoch', 'current_iteration', 'epochs', 'learning_rate', 'loss', 'total_steps']. Make sure your validation loader and validation loop are configured correctly."
    )
    metrics = TestWrapper(MyCustomModel3).train(config)
    assert metrics["current_iteration"] == 200


def test_custom_scheduler(config: ParallelConfig):
    # bypasses the `mode` check during initialization.

    kwargs = config.to_dict()
    kwargs["train_config"]["scheduler_config"] = MyPlateauConfig()
    kwargs["optim_metric_name"] = None
    kwargs["optim_metrics"] = None

    _config = MyParallelConfig(**kwargs)
    with pytest.raises(
        EvaluationError,
        match="A validation optimization argument is required with ReduceLROnPlateau scheduler. Try setting a `optim_metric_name`",
    ):
        metrics = TestWrapper(MyCustomModel3).train(_config)

    kwargs = config.to_dict()
    kwargs["train_config"]["scheduler_config"] = MyPlateauConfig()
    _config = MyParallelConfig(**kwargs)

    metrics = TestWrapper(MyCustomModel3).train(_config)
    assert metrics["current_iteration"] == 200


def test_invalid_optim_metrics(config: ParallelConfig):
    _config = copy.deepcopy(config)
    _config.optim_metrics = None
    with pytest.raises(
        ValueError,
        match="Invalid configuration. Must specify both `optim_metrics` and `optim_metric_name` or neither.",
    ):
        metrics = TestWrapper(MyCustomModel3).train(_config)
    _config = copy.deepcopy(config)
    _config.optim_metric_name = None
    with pytest.raises(
        ValueError,
        match="Invalid configuration. Must specify both `optim_metrics` and `optim_metric_name` or neither.",
    ):
        metrics = TestWrapper(MyCustomModel3).train(_config)


@pytest.mark.parametrize("scheduler_name", list(SCHEDULER_CONFIG_MAP.keys()) + [None])
def test_val_scheduler(config: ParallelConfig, scheduler_name, assert_error_msg):
    arguments = {"step_when": "val"}
    if scheduler_name in scheduler_args:
        arguments.update(scheduler_args[scheduler_name])
    config.train_config.scheduler_config = (
        SchedulerConfig(scheduler_name, arguments=arguments)
        if scheduler_name is not None
        else None
    )
    if scheduler_name == "plateau":
        _config = copy.deepcopy(config)
        _config.optim_metric_name = None
        _config.optim_metrics = None
        msg = assert_error_msg(lambda: TestWrapper2(MyCustomModel3).train(_config))
        assert msg == "Must provide `optim_metrics` when using Scheduler = `plateau`."
        metrics = TestWrapper(MyCustomModel3).train(config)
        assert metrics["current_iteration"] == 200

    else:
        _config = copy.deepcopy(config)
        _config.optim_metric_name = None
        _config.optim_metrics = None
        metrics = TestWrapper2(MyCustomModel3).train(_config)
        assert metrics["current_iteration"] == 200


@pytest.mark.parametrize("trainer_class", [ProtoTrainer])
def test_experiment_dir(
    tmp_path: Path,
    config,
    assert_error_msg,
    trainer_class,
    working_dir,
):
    config.experiment_dir = tmp_path.joinpath(f"{random.random()}")
    ablator = trainer_class(wrapper=TestWrapper(MyCustomModel3), run_config=config)
    ablator.launch(working_directory=working_dir)

    experiminet_dir = tmp_path.joinpath(f"{random.random()}")
    assert not experiminet_dir.exists()
    os.chdir(tmp_path)
    config.experiment_dir = f"{random.random()}"

    ablator = trainer_class(wrapper=TestWrapper(MyCustomModel3), run_config=config)
    ablator.launch(working_directory=working_dir)
    assert ablator.experiment_dir == tmp_path.joinpath(config.experiment_dir)
    assert ablator.experiment_dir.exists()
    config.experiment_dir = None
    assert_error_msg(
        lambda: trainer_class(wrapper=TestWrapper(MyCustomModel3), run_config=config),
        "Must specify an experiment directory.",
    )


def test_git_diffs(
    tmp_path: Path,
    config,
):
    config.experiment_dir = tmp_path.joinpath(f"{random.random()}")
    ablator = ProtoTrainer(wrapper=TestWrapper(MyCustomModel3), run_config=config)
    working_dir = config.experiment_dir
    repo_path = tmp_path.joinpath("repo_path")
    remote_path = tmp_path.joinpath("remote_path.git")
    with pytest.raises(
        FileNotFoundError, match=f"Directory {repo_path} was not found. "
    ):
        msg = ablator._get_diffs(repo_path)
    os.mkdir(repo_path)

    msg = ablator._get_diffs(repo_path)
    assert (
        msg
        == f"No git repository was detected at {repo_path}. We recommend setting the working directory to a git repository to keep track of changes."
    )
    git.Repo.init(
        remote_path,
        bare=True,
    )
    repo = git.Repo.init(
        repo_path,
    )
    with pytest.raises(
        RuntimeError, match="Reference at 'refs/heads/master' does not exist"
    ):
        msg = ablator._get_diffs(repo_path)

    repo.create_remote("origin", url=remote_path)
    file_name = os.path.join(repo_path, "mock.txt")
    open(file_name, "wb").close()
    repo.index.add([file_name])
    repo.index.commit("initial commit")
    repo.remote("origin").push("master")

    msg = ablator._get_diffs(repo_path)
    diffs = msg.split("\n")
    assert diffs[0] == f"Git Diffs for {repo.head.ref} @ {repo.head.commit}: "
    assert diffs[1] == ""
    Path(file_name).write_text("\n".join(str(i) for i in range(100)) + "\n")
    msg = ablator._get_diffs(repo_path)
    diffs = msg.split("\n")
    assert all(diffs[-(i + 1)] == f"+{99-i}" for i in range(100))

    repo.index.add([file_name])
    repo.index.commit("second commit")
    repo.remote("origin").push("master")
    Path(file_name).write_text("\n".join(str(i) for i in range(100)) + "\n")
    msg = ablator._get_diffs(repo_path)
    diffs = msg.split("\n")
    assert diffs[1] == ""

    Path(file_name).write_text("\n".join(str(i) for i in range(50)) + "\n")
    msg = ablator._get_diffs(repo_path)
    diffs = msg.split("\n")
    assert all(diffs[-(i + 1)] == f"-{99-i}" for i in range(50))


<<<<<<< HEAD
def test_smoke_tests(tmp_path: Path):
    optimizer_config = OptimizerConfig(name="sgd", arguments={"lr": 0.1})
    train_config = TrainConfig(
        dataset="test",
        batch_size=128,
        epochs=2,
        optimizer_config=optimizer_config,
        scheduler_config=None,
    )
    config = RunConfig(
        train_config=train_config,
        model_config=ModelConfig(),
        verbose="silent",
        device="cpu",
        amp=False,
    )
    config.experiment_dir = tmp_path.joinpath("i")

    # Runs successfully.
    wrapper = TestWrapper(MyCustomModel)

    ablator = ProtoTrainer(wrapper=wrapper, run_config=config)
    assert not ablator.wrapper._is_init
    ablator.launch(".")
    assert ablator.wrapper._is_init
    config.train_config.batch_size = 512
    assert ablator.smoke_test(config)
    # does not corrupt the wrapper config.
    assert ablator.wrapper.run_config != config
=======
def test_proto_custom_eval(tmp_path: Path, config):
    wrapper = TestWrapperCustomEval(MyCustomModel)
    config.experiment_dir = tmp_path.joinpath(f"{random.random()}")
    ablator = ProtoTrainer(wrapper=wrapper, run_config=config)
    train_metrics = ablator.launch(tmp_path)
    eval_metrics = ablator.evaluate()
    assert np.isclose(train_metrics["val_mean"], eval_metrics["val"]["mean"])
    wrapper = TestWrapperCustomEvalUnderscore(MyCustomModel)
    config.experiment_dir = tmp_path.joinpath(f"{random.random()}")
    ablator = ProtoTrainer(wrapper=wrapper, run_config=config)
    train_metrics = ablator.launch(tmp_path)
    eval_metrics = ablator.evaluate()
    assert np.isclose(
        train_metrics["val_mean_score"], eval_metrics["val"]["mean_score"]
    )
>>>>>>> dc7a57d6


if __name__ == "__main__":
    from tests.conftest import run_tests_local

    l = locals()
    fn_names = [fn for fn in l if fn.startswith("test_")]
    test_fns = [l[fn] for fn in fn_names]
    kwargs = {
        "scheduler_name": list(SCHEDULER_CONFIG_MAP.keys()) + [None],
        "trainer_class": [ProtoTrainer, ParallelTrainer],
        "config": _config,
    }
    run_tests_local(test_fns, kwargs)<|MERGE_RESOLUTION|>--- conflicted
+++ resolved
@@ -317,7 +317,6 @@
     assert all(diffs[-(i + 1)] == f"-{99-i}" for i in range(50))
 
 
-<<<<<<< HEAD
 def test_smoke_tests(tmp_path: Path):
     optimizer_config = OptimizerConfig(name="sgd", arguments={"lr": 0.1})
     train_config = TrainConfig(
@@ -347,7 +346,8 @@
     assert ablator.smoke_test(config)
     # does not corrupt the wrapper config.
     assert ablator.wrapper.run_config != config
-=======
+
+
 def test_proto_custom_eval(tmp_path: Path, config):
     wrapper = TestWrapperCustomEval(MyCustomModel)
     config.experiment_dir = tmp_path.joinpath(f"{random.random()}")
@@ -363,7 +363,6 @@
     assert np.isclose(
         train_metrics["val_mean_score"], eval_metrics["val"]["mean_score"]
     )
->>>>>>> dc7a57d6
 
 
 if __name__ == "__main__":
